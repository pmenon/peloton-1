//===----------------------------------------------------------------------===//
//
//                         Peloton
//
// tile_group_layout_test.cpp
//
// Identification: tests/executor/tile_group_layout_test.cpp
//
// Copyright (c) 2015-16, Carnegie Mellon University Database Group
//
//===----------------------------------------------------------------------===//

#include <memory>
#include <string>
#include <unordered_map>
#include <vector>
#include <iostream>
#include <ctime>

#include "harness.h"

#include "backend/planner/abstract_plan.h"
#include "backend/planner/materialization_plan.h"
#include "backend/planner/seq_scan_plan.h"

#include "backend/catalog/manager.h"
#include "backend/catalog/schema.h"
#include "backend/common/types.h"
#include "backend/common/value.h"
#include "backend/common/value_factory.h"
#include "backend/common/timer.h"
#include "backend/executor/executor_context.h"
#include "backend/executor/logical_tile.h"
#include "backend/executor/logical_tile_factory.h"
#include "backend/executor/materialization_executor.h"
#include "backend/storage/tile.h"
#include "backend/storage/tile_group.h"
#include "backend/storage/data_table.h"
#include "backend/concurrency/transaction.h"
#include "backend/concurrency/transaction_manager_factory.h"
#include "backend/executor/abstract_executor.h"
#include "backend/executor/seq_scan_executor.h"
#include "backend/expression/abstract_expression.h"
#include "backend/expression/expression_util.h"
#include "backend/storage/table_factory.h"
#include "backend/storage/tuple.h"
#include "backend/index/index_factory.h"

#include "executor/executor_tests_util.h"
#include "executor/mock_executor.h"

using ::testing::NotNull;

namespace peloton {
namespace test {

//===--------------------------------------------------------------------===//
// Tile Group Layout Tests
//===--------------------------------------------------------------------===//

class TileGroupLayoutTest : public PelotonTest {};

void ExecuteTileGroupTest() {
  const int tuples_per_tilegroup_count = 10;
  const int tile_group_count = 5;
  const int tuple_count = tuples_per_tilegroup_count * tile_group_count;
  const oid_t col_count = 250;
  const bool is_inlined = true;
  const bool indexes = false;

  std::vector<catalog::Column> columns;

  for (oid_t col_itr = 0; col_itr <= col_count; col_itr++) {
    auto column =
        catalog::Column(VALUE_TYPE_INTEGER, GetTypeSize(VALUE_TYPE_INTEGER),
                        "FIELD" + std::to_string(col_itr), is_inlined);

    columns.push_back(column);
  }

  catalog::Schema *table_schema = new catalog::Schema(columns);
  std::string table_name("TEST_TABLE");

  /////////////////////////////////////////////////////////
  // Create table.
  /////////////////////////////////////////////////////////

  bool own_schema = true;
  bool adapt_table = true;
  std::unique_ptr<storage::DataTable> table(storage::TableFactory::GetDataTable(
      INVALID_OID, INVALID_OID, table_schema, table_name,
      tuples_per_tilegroup_count, own_schema, adapt_table));

  // PRIMARY INDEX
  if (indexes == true) {
    std::vector<oid_t> key_attrs;

    auto tuple_schema = table->GetSchema();
    catalog::Schema *key_schema;
    index::IndexMetadata *index_metadata;
    bool unique;

    key_attrs = {0};
    key_schema = catalog::Schema::CopySchema(tuple_schema, key_attrs);
    key_schema->SetIndexedColumns(key_attrs);

    unique = true;

    index_metadata = new index::IndexMetadata(
        "primary_index", 123, INDEX_TYPE_BTREE,
        INDEX_CONSTRAINT_TYPE_PRIMARY_KEY, tuple_schema, key_schema, unique);

    index::Index *pkey_index = index::IndexFactory::GetInstance(index_metadata);
    table->AddIndex(pkey_index);
  }

  /////////////////////////////////////////////////////////
  // Load in the data
  /////////////////////////////////////////////////////////

  // Insert tuples into tile_group.
  auto &txn_manager = concurrency::TransactionManagerFactory::GetInstance();
  const bool allocate = true;
  auto txn = txn_manager.BeginTransaction();
  auto testing_pool = TestingHarness::GetInstance().GetTestingPool();

  for (int rowid = 0; rowid < tuple_count; rowid++) {
    int populate_value = rowid;

    storage::Tuple tuple(table_schema, allocate);

    for (oid_t col_itr = 0; col_itr <= col_count; col_itr++) {
      auto value = ValueFactory::GetIntegerValue(populate_value + col_itr);
      tuple.SetValue(col_itr, value, testing_pool);
    }

    ItemPointer tuple_slot_id = table->InsertTuple(&tuple);
    EXPECT_TRUE(tuple_slot_id.block != INVALID_OID);
    EXPECT_TRUE(tuple_slot_id.offset != INVALID_OID);
    txn_manager.PerformInsert(tuple_slot_id.block, tuple_slot_id.offset);
  }

  txn_manager.CommitTransaction();

  /////////////////////////////////////////////////////////
  // Do a seq scan with predicate on top of the table
  /////////////////////////////////////////////////////////

  txn = txn_manager.BeginTransaction();
  std::unique_ptr<executor::ExecutorContext> context(
      new executor::ExecutorContext(txn));

  // Column ids to be added to logical tile after scan.
  // std::vector<oid_t> column_ids;
  // for(oid_t col_itr = 0 ; col_itr <= 200; col_itr++) {
  //  column_ids.push_back(col_itr);
  //}
  std::vector<oid_t> column_ids({198, 206});

  // Create and set up seq scan executor
  planner::SeqScanPlan seq_scan_node(table.get(), nullptr, column_ids);
  int expected_num_tiles = tile_group_count;

  executor::SeqScanExecutor seq_scan_executor(&seq_scan_node, context.get());

  // Create and set up materialization executor
  std::vector<catalog::Column> output_columns;
  std::unordered_map<oid_t, oid_t> old_to_new_cols;
  oid_t col_itr = 0;
  for (auto column_id : column_ids) {
    auto column =
        catalog::Column(VALUE_TYPE_INTEGER, GetTypeSize(VALUE_TYPE_INTEGER),
                        "FIELD" + std::to_string(column_id), is_inlined);
    output_columns.push_back(column);

    old_to_new_cols[col_itr] = col_itr;
    col_itr++;
  }

  std::unique_ptr<catalog::Schema> output_schema(
      new catalog::Schema(output_columns));
  bool physify_flag = true;  // is going to create a physical tile
  planner::MaterializationPlan mat_node(old_to_new_cols,
                                        output_schema.release(), physify_flag);

  executor::MaterializationExecutor mat_executor(&mat_node, nullptr);
  mat_executor.AddChild(&seq_scan_executor);

  EXPECT_TRUE(mat_executor.Init());

  std::vector<std::unique_ptr<executor::LogicalTile>> result_tiles;
  for (int i = 0; i < expected_num_tiles; i++) {
    EXPECT_TRUE(mat_executor.Execute());
    std::unique_ptr<executor::LogicalTile> result_tile(
        mat_executor.GetOutput());
    EXPECT_THAT(result_tile, NotNull());
    result_tiles.emplace_back(result_tile.release());
  }

  EXPECT_FALSE(mat_executor.Execute());

  txn_manager.CommitTransaction();
<<<<<<< HEAD
=======

  end = std::chrono::system_clock::now();
  std::chrono::duration<double> elapsed_seconds = end - start;

  LOG_INFO("duration :: %lf s \n", elapsed_seconds.count());
>>>>>>> 22f2177f
}

TEST_F(TileGroupLayoutTest, RowLayout) {
  peloton_layout_mode = LAYOUT_ROW;
  ExecuteTileGroupTest();
}

TEST_F(TileGroupLayoutTest, ColumnLayout) {
  peloton_layout_mode = LAYOUT_COLUMN;
  ExecuteTileGroupTest();
}

}  // namespace test
}  // namespace peloton<|MERGE_RESOLUTION|>--- conflicted
+++ resolved
@@ -200,14 +200,6 @@
   EXPECT_FALSE(mat_executor.Execute());
 
   txn_manager.CommitTransaction();
-<<<<<<< HEAD
-=======
-
-  end = std::chrono::system_clock::now();
-  std::chrono::duration<double> elapsed_seconds = end - start;
-
-  LOG_INFO("duration :: %lf s \n", elapsed_seconds.count());
->>>>>>> 22f2177f
 }
 
 TEST_F(TileGroupLayoutTest, RowLayout) {
