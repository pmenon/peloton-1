--- conflicted
+++ resolved
@@ -57,22 +57,12 @@
   database->setDBName(database_name);
   databases.push_back(database);
   // Update catalog_db with this database info
-<<<<<<< HEAD
+
   auto tuple = GetDatabaseCatalogTuple(databases[START_OID]->GetTableWithName(DATABASE_CATALOG_NAME)->GetSchema(),
 		  database_id,
 		  database_name);
   catalog::InsertTuple(databases[START_OID]->GetTableWithName(DATABASE_CATALOG_NAME), std::move(tuple));
-=======
-  auto tuple =
-      GetDatabaseCatalogTuple(databases[START_OID]
-                                  ->GetTableWithName(DATABASE_CATALOG_NAME)
-                                  ->GetSchema(),
-                              database_id, database_name);
-  catalog::InsertTuple(
-      databases[START_OID]->GetTableWithName(DATABASE_CATALOG_NAME),
-      std::move(tuple));
-  //  databases[START_OID]->GetTableWithName(DATABASE_CATALOG_NAME)->InsertTuple(tuple.get());
->>>>>>> 7bd8cf51
+
   LOG_INFO("Database created. Returning RESULT_SUCCESS.");
   return Result::RESULT_SUCCESS;
 }
