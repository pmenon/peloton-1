--- conflicted
+++ resolved
@@ -63,17 +63,11 @@
   auto &transaction_manager =
       concurrency::TransactionManagerFactory::GetInstance();
 
-<<<<<<< HEAD
-  if (!target_table) {
-    transaction_manager.SetTransactionResult(peloton::Result::RESULT_FAILURE);
-    return false;
-=======
   auto current_txn = executor_context_->GetTransaction();
 
   if(!target_table) {
 	  transaction_manager.SetTransactionResult(current_txn, peloton::Result::RESULT_FAILURE);
 	         return false;
->>>>>>> 467ccffc
   }
 
   LOG_TRACE("Number of tuples in table before insert: %lu",
