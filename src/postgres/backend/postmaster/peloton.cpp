--- conflicted
+++ resolved
@@ -789,13 +789,8 @@
       plan = node->plan;
 
       fprintf(stdout, "Planstate type : %d\n", plan->type);
-<<<<<<< HEAD
-
-      peloton::bridge::PlanTransformer::GetInstance().PrintPlanState(node);
-
-=======
+
       peloton::bridge::PlanTransformer::PrintPlanState(node);
->>>>>>> 5f309b1c
 
       //elog_node_display(LOG, "plan", plan, Debug_pretty_print);
     }
