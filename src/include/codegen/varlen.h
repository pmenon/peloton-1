--- conflicted
+++ resolved
@@ -44,19 +44,11 @@
   static void GetPtrAndLength(CodeGen &codegen, llvm::Value *varlen_ptr_ptr,
                               llvm::Value *&data_ptr, llvm::Value *&len,
                               llvm::Value *&is_null) {
-<<<<<<< HEAD
-    // In order to load the components of the Varlen*, we need to do a null
-    // check on the Varlen** argument first, to avoid loading garbage/segfault
-    is_null = codegen->CreateICmpEQ(
-        varlen_ptr_ptr,
-        Type::GetNullValue(codegen, type::Type::TypeId::VARCHAR));
-=======
     // Before loading the components of the Varlen, we need to do a null check
     // on the Varlen** function argument.
 
     auto *null_ptr = codegen.NullPtr(codegen.CharPtrType());
     is_null = codegen->CreateICmpEQ(varlen_ptr_ptr, null_ptr);
->>>>>>> fff1fd10
 
     llvm::Value *null_data = nullptr, *null_len = nullptr;
     If varlen_is_null{codegen, is_null};
