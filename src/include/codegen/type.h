//===----------------------------------------------------------------------===//
//
//                         Peloton
//
// type.h
//
// Identification: src/include/codegen/type.h
//
// Copyright (c) 2015-17, Carnegie Mellon University Database Group
//
//===----------------------------------------------------------------------===//

#pragma once

#include "codegen/codegen.h"
#include "codegen/value.h"
#include "common/exception.h"

namespace peloton {
namespace codegen {

//===----------------------------------------------------------------------===//
// This class contains all the type-system functionality for the codegen
// component. In reality, there is tremendous overlap with the Peloton type
// system. In the future, this class should replace that one ...
//
// This class implements an operator table very similar to Postgres. The main
// difference is that we break up operators into three categories: comparison
// operators, unary operators and binary operators.
//===----------------------------------------------------------------------===//
class Type {
 public:
  //===--------------------------------------------------------------------===//
  // Casting operator
  //===--------------------------------------------------------------------===//
  struct Cast {
    virtual ~Cast() {}
    virtual Value DoCast(CodeGen &codegen, const Value &value,
                         type::Type::TypeId to_type) const = 0;
  };

  //===--------------------------------------------------------------------===//
  // The generic comparison interface for all comparisons between all types
  //===--------------------------------------------------------------------===//
  struct Comparison {
    // Virtual destructor
    virtual ~Comparison() {}

    // Main comparison operators
    virtual Value DoCompareLt(CodeGen &codegen, const Value &left,
                              const Value &right) const;

    virtual Value DoCompareLte(CodeGen &codegen, const Value &left,
                               const Value &right) const;

    virtual Value DoCompareEq(CodeGen &codegen, const Value &left,
                              const Value &right) const;

    virtual Value DoCompareNe(CodeGen &codegen, const Value &left,
                              const Value &right) const;

    virtual Value DoCompareGt(CodeGen &codegen, const Value &left,
                              const Value &right) const;

    virtual Value DoCompareGte(CodeGen &codegen, const Value &left,
                               const Value &right) const;

    // Perform a comparison used for sorting. We need a stable and transitive
    // sorting comparison operator here. The operator returns:
    //  < 0 - if the left value comes before the right value when sorted
    //  = 0 - if the left value is equivalent to the right element
    //  > 0 - if the left value comes after the right value when sorted
    virtual Value DoComparisonForSort(CodeGen &codegen, const Value &left,
                                      const Value &right) const;
  };

  // All builtin operators we currently support
  enum class OperatorId : uint32_t {
    Negation = 0,
    Abs,
    Add,
    Sub,
    Mul,
    Div,
    Mod,
  };
  static const std::string kOpNames[];

  //===--------------------------------------------------------------------===//
  // A unary operator (i.e., an operator that accepts a single argument)
  //===--------------------------------------------------------------------===//
  struct UnaryOperator {
    virtual ~UnaryOperator() {}
    virtual Value DoWork(CodeGen &codegen, const Value &val) const = 0;
  };

  //===--------------------------------------------------------------------===//
  // A binary operator (i.e., an operator that accepts two arguments)
  //===--------------------------------------------------------------------===//
  struct BinaryOperator {
    virtual ~BinaryOperator() {}
    // Does this binary operator support the two provided input types?
    virtual bool SupportsTypes(type::Type::TypeId left_type,
                               type::Type::TypeId right_type) const {
      return left_type == right_type;
    }

    // Execute the actual operator
    virtual Value DoWork(CodeGen &codegen, const Value &left,
                         const Value &right, Value::OnError on_error) const = 0;
  };

  //===--------------------------------------------------------------------===//
  // ACCESSORS
  //===--------------------------------------------------------------------===//

  // Get the storage size in bytes of the given type
  static uint32_t GetFixedSizeForType(type::Type::TypeId type_id);

  // Is the given type variable length?
  static bool HasVariableLength(type::Type::TypeId type_id);

  // Is the given type an integral type (i.e., tinyint to bigint)
  static bool IsIntegral(type::Type::TypeId type_id);

<<<<<<< HEAD

  // Get a null value for a given peloton type
  static llvm::Value *GetNullValue(CodeGen &codegen,
                                   type::Type::TypeId type_id);

  static llvm::Value *GetNullValueNonInt(CodeGen &codegen,
                                   type::Type::TypeId type_id);

=======
  // Is the given type a numeric (real, decimal, numeric etc.)
  static bool IsNumeric(type::Type::TypeId type_id);

  // Get the min, max, null, and default value for the given type
  static Value GetMinValue(CodeGen &codegen, type::Type::TypeId type_id);
  static Value GetMaxValue(CodeGen &codegen, type::Type::TypeId type_id);
  static Value GetNullValue(CodeGen &codegen, type::Type::TypeId type_id);
  static Value GetDefaultValue(CodeGen &codegen, type::Type::TypeId type_id);

  // Get the LLVM types used to materialize a SQL value of the given type
>>>>>>> fff1fd10
  static void GetTypeForMaterialization(CodeGen &codegen,
                                        type::Type::TypeId type_id,
                                        llvm::Type *&val_type,
                                        llvm::Type *&len_type);

  // Lookup comparison handler for the given type
  static const Cast *GetCast(type::Type::TypeId from_type,
                             type::Type::TypeId to_type);

  // Lookup comparison handler for the given type
  static const Comparison *GetComparison(type::Type::TypeId type_id);

  // Lookup the given binary operator that works on the left and right types
  static const BinaryOperator *GetBinaryOperator(OperatorId op_id,
                                                 type::Type::TypeId left_type,
                                                 type::Type::TypeId right_type);

 private:
  struct OperatorIdHasher {
    size_t operator()(const OperatorId &func_id) const {
      return std::hash<uint32_t>{}(static_cast<uint32_t>(func_id));
    }
  };

  typedef std::unordered_map<OperatorId, std::vector<const UnaryOperator *>,
                             OperatorIdHasher> UnaryOperatorTable;

  typedef std::unordered_map<OperatorId, std::vector<const BinaryOperator *>,
                             OperatorIdHasher> BinaryOperatorTable;

 private:
  // The table of casting functions
  static std::vector<const Cast *> kCastingTable;

  // The comparison table
  static std::vector<const Comparison *> kComparisonTable;

  // The table of builtin unary operators
  static UnaryOperatorTable kBuiltinUnaryOperatorsTable;

  // The table of builtin binary operators
  static BinaryOperatorTable kBuiltinBinaryOperatorsTable;
};

}  // namespace codegen
}  // namespace peloton<|MERGE_RESOLUTION|>--- conflicted
+++ resolved
@@ -123,16 +123,6 @@
   // Is the given type an integral type (i.e., tinyint to bigint)
   static bool IsIntegral(type::Type::TypeId type_id);
 
-<<<<<<< HEAD
-
-  // Get a null value for a given peloton type
-  static llvm::Value *GetNullValue(CodeGen &codegen,
-                                   type::Type::TypeId type_id);
-
-  static llvm::Value *GetNullValueNonInt(CodeGen &codegen,
-                                   type::Type::TypeId type_id);
-
-=======
   // Is the given type a numeric (real, decimal, numeric etc.)
   static bool IsNumeric(type::Type::TypeId type_id);
 
@@ -140,10 +130,11 @@
   static Value GetMinValue(CodeGen &codegen, type::Type::TypeId type_id);
   static Value GetMaxValue(CodeGen &codegen, type::Type::TypeId type_id);
   static Value GetNullValue(CodeGen &codegen, type::Type::TypeId type_id);
+  static llvm::Value *GetNullValueNonInt(CodeGen &codegen,
+                                         type::Type::TypeId type_id);
   static Value GetDefaultValue(CodeGen &codegen, type::Type::TypeId type_id);
 
   // Get the LLVM types used to materialize a SQL value of the given type
->>>>>>> fff1fd10
   static void GetTypeForMaterialization(CodeGen &codegen,
                                         type::Type::TypeId type_id,
                                         llvm::Type *&val_type,
