--- conflicted
+++ resolved
@@ -37,13 +37,10 @@
   Memo memo;
   RuleSet rule_set;
   OptimizerTaskPool *task_pool;
-<<<<<<< HEAD
   catalog::CatalogCache *catalog_cache;
   unsigned int timeout_limit;
   Timer<std::milli> timer;
-=======
   concurrency::TransactionContext* txn;
->>>>>>> da74d361
 
   void SetTaskPool(OptimizerTaskPool *task_pool) {
     this->task_pool = task_pool;
