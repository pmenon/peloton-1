--- conflicted
+++ resolved
@@ -57,18 +57,7 @@
   // Helper Functions
   //===--------------------------------------------------------------------===//
 
-<<<<<<< HEAD
-  // helper for c_str copy
-  static char* cstrdup(const char* c_str) {
-    char* new_str = new char[strlen(c_str) + 1];
-    strcpy(new_str, c_str);
-    return new_str;
-  }
-
   static FKConstrActionType CharToActionType(char &type) {
-=======
-  static ColumnDefinition::FKConstrActionType CharToActionType(char &type) {
->>>>>>> d9c9e1d2
     switch (type) {
       case 'a':return FKConstrActionType::NOACTION;
       case 'r':return FKConstrActionType::RESTRICT;
