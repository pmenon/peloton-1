--- conflicted
+++ resolved
@@ -417,7 +417,6 @@
     schemas.push_back(tile_schema);
   }
 
-<<<<<<< HEAD
   TileGroup *tile_group = TileGroupFactory::GetTileGroup(
       database_oid, table_oid, tile_group_id, this, backend, schemas,
       partitioning, tuples_per_tilegroup);
@@ -439,14 +438,6 @@
   TileGroup *tile_group = GetTileGroupWithLayout(column_map);
   assert(tile_group);
   tile_group_id = tile_group->GetTileGroupId();
-=======
-  TileGroup *tile_group = TileGroupFactory::GetTileGroup(database_oid,
-                                                         table_oid,
-                                                         tile_group_id, this,
-                                                         backend, schemas,
-                                                         column_map,
-                                                         tuples_per_tilegroup);
->>>>>>> 8a77c153
 
   LOG_TRACE("Trying to add a tile group \n");
   {
