--- conflicted
+++ resolved
@@ -151,13 +151,8 @@
   // if there exists recycle_queue
   if (recycle_queue_map_.find(table_id, recycle_queue) == true) {
     TupleMetadata tuple_metadata;
-<<<<<<< HEAD
     if (recycle_queue->Dequeue(tuple_metadata) == true) {
-      LOG_INFO("Reuse tuple(%u, %u) in table %u", tuple_metadata.tile_group_id,
-=======
-    if (recycle_queue->TryPop(tuple_metadata) == true) {
       LOG_TRACE("Reuse tuple(%u, %u) in table %u", tuple_metadata.tile_group_id,
->>>>>>> 3856d82a
                tuple_metadata.tuple_slot_id, table_id);
       return ItemPointer(tuple_metadata.tile_group_id,
                          tuple_metadata.tuple_slot_id);
