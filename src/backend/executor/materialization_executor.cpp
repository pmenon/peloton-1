--- conflicted
+++ resolved
@@ -99,13 +99,10 @@
       // Copy all values in the column to the physical tile
       for (oid_t old_tuple_id : *source_tile) {
         peloton::Value value = source_tile->GetValue(old_tuple_id, old_col_id);
-<<<<<<< HEAD
         //std::cout << "old row: " << old_tuple_id << ", col: " << old_col_id;
         //std::cout << ", new row: " << new_tuple_id << ", col: " << new_col_id << " : " << value << std::endl;
-=======
         LOG_TRACE("Old Tuple : %u Column : %u \n", old_tuple_id, old_col_id);
         LOG_TRACE("New Tuple : %u Column : %u \n", new_tuple_id, new_col_id);
->>>>>>> 866ec4c7
         dest_tile->SetValue(value, new_tuple_id++, new_col_id);
       }
 
