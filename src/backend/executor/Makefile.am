--- conflicted
+++ resolved
@@ -19,13 +19,10 @@
 		 backend/executor/update_executor.cpp \
 		 backend/executor/nested_loop_join_executor.cpp \
 		 backend/executor/order_by_executor.cpp \
-<<<<<<< HEAD
-		 backend/executor/aggregate_executor.cpp \
-		 backend/executor/hash_set_op_executor.cpp
-=======
+		 backend/executor/hash_set_op_executor.cpp \
 		 backend/executor/aggregator.cpp \
 		 backend/executor/aggregate_executor.cpp				 
->>>>>>> 3d67795b
+
 
 executor_INCLUDES = \
 		    -I$(srcdir)/backend/executor