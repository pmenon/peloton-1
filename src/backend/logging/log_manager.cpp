--- conflicted
+++ resolved
@@ -28,11 +28,8 @@
 namespace logging {
 
 #define LOG_FILE_NAME "wal.log"
-<<<<<<< HEAD
-#define NUM_FRONTEND_LOGGERS 2
-=======
+
 #define DEFAULT_NUM_FRONTEND_LOGGERS 1
->>>>>>> b833f8a8
 
 // Each thread gets a backend logger
 thread_local static BackendLogger *backend_logger = nullptr;
@@ -327,35 +324,9 @@
  * @param logging type can be stdout(debug), aries, peloton
  * @return the frontend logger otherwise nullptr
  */
-<<<<<<< HEAD
-FrontendLogger *LogManager::GetFrontendLogger() {
-  /* int i = 0;
-  return frontend_loggers[i].get(); */
-
-  // If frontend logger doesn't exist
-  /* if (frontend_logger == nullptr) {
-    frontend_logger.reset(
-        FrontendLogger::GetFrontendLogger(logging_type_, test_mode_));
-  } */
-
-  if (frontend_loggers.size() == 0) {
-    LOG_INFO("Create a new frontend logger");
-    std::unique_ptr<FrontendLogger> frontend_logger(
-        FrontendLogger::GetFrontendLogger(LOGGING_TYPE_DRAM_NVM));
-
-    if (frontend_logger.get() != nullptr) {
-      // frontend_logger.get()->SetLoggerID(i);
-      frontend_loggers.push_back(std::move(frontend_logger));
-    }
-  }
-
-  // return 0th frontend logger
-  return frontend_loggers[0].get();
-=======
 FrontendLogger *LogManager::GetFrontendLogger(unsigned int logger_idx) {
   assert(logger_idx < frontend_loggers.size());
   return frontend_loggers[logger_idx].get();
->>>>>>> b833f8a8
 }
 
 bool LogManager::ContainsFrontendLogger(void) {
