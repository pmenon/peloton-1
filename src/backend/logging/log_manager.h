//===----------------------------------------------------------------------===//
//
//                         Peloton
//
// log_manager.h
//
// Identification: src/backend/logging/log_manager.h
//
// Copyright (c) 2015-16, Carnegie Mellon University Database Group
//
//===----------------------------------------------------------------------===//

#pragma once

#include <mutex>
#include <map>
#include <vector>

#include "backend/logging/logger.h"
#include "backend_logger.h"
#include "frontend_logger.h"
#include "backend/concurrency/transaction.h"
#include "loggers/wal_frontend_logger.h"

#define DEFAULT_NUM_FRONTEND_LOGGERS 1

//===--------------------------------------------------------------------===//
// GUC Variables
//===--------------------------------------------------------------------===//
extern LoggingType peloton_logging_mode;

namespace peloton {
namespace logging {

//===--------------------------------------------------------------------===//
// Log Manager
//===--------------------------------------------------------------------===//

// Logging basically refers to the PROTOCOL -- like aries or peloton
// Logger refers to the implementation -- like frontend or backend
// Transition diagram :: standby -> recovery -> logging -> terminate -> sleep

/**
 * Global Log Manager
 */
class LogManager {
 public:
  LogManager(const LogManager &) = delete;
  LogManager &operator=(const LogManager &) = delete;
  LogManager(LogManager &&) = delete;
  LogManager &operator=(LogManager &&) = delete;

  // global singleton
  static LogManager &GetInstance(void);

  // configuration
  void Configure(LoggingType logging_type, bool test_mode = false,
                 unsigned int num_frontend_loggers = 1,
                 LoggerMappingStrategyType logger_mapping_strategy =
                     LOGGER_MAPPING_ROUND_ROBIN) {
    logging_type_ = logging_type;
    test_mode_ = test_mode;
    num_frontend_loggers_ = num_frontend_loggers;
    logger_mapping_strategy_ = logger_mapping_strategy;
  }

  // reset all frontend loggers, for testing
  void ResetFrontendLoggers() {
    for (auto &frontend_logger : frontend_loggers) {
      frontend_logger->Reset();
    }
  }

  void ResetLogStatus() {
    this->recovery_to_logging_counter = 0;
    SetLoggingStatus(LOGGING_STATUS_TYPE_INVALID);
  }

  // Wait for the system to begin
  void StartStandbyMode();

  // Start recovery
  void StartRecoveryMode();

  // Check whether the frontend logger is in logging mode
  inline bool IsInLoggingMode() {
    // Check the logging status
    return (logging_status == LOGGING_STATUS_TYPE_LOGGING);
  }

  // Used to terminate current logging and wait for sleep mode
  void TerminateLoggingMode();

  // Used to wait for a certain mode (or not certain mode if is_equal is false)
  void WaitForModeTransition(LoggingStatus logging_status, bool is_equal);

  // End the actual logging
  bool EndLogging();

  void FrontendLoggerFlushed();

  void WaitForFlush(cid_t cid);

  cid_t GetPersistentFlushedCommitId();

  void NotifyRecoveryDone();

  //===--------------------------------------------------------------------===//
  // Accessors
  //===--------------------------------------------------------------------===//

  // Logging status associated with the front end logger of given type
  void SetLoggingStatus(LoggingStatus logging_status);

  LoggingStatus GetLoggingStatus();

  // Whether to enable or disable synchronous commit ?
  void SetSyncCommit(bool sync_commit) { syncronization_commit = sync_commit; }

  bool GetSyncCommit(void) const { return syncronization_commit; }

  bool ContainsFrontendLogger(void);

  BackendLogger *GetBackendLogger(unsigned int hint = 0);

  void SetLogFileName(std::string log_file);

  std::string GetLogFileName(void);

  bool HasPelotonFrontendLogger() const {
<<<<<<< HEAD
    return (peloton_logging_mode == LOGGING_TYPE_NVM_WBL);
=======
    return (peloton_logging_mode == LOGGING_TYPE_NVM_WAL);
>>>>>>> 3f733881
  }

  // Drop all default tiles for tables before recovery
  void PrepareRecovery();

  // Add default tiles for tables if necessary
  void DoneRecovery();

  //===--------------------------------------------------------------------===//
  // Utility Functions
  //===--------------------------------------------------------------------===//

  // initialize a list of frontend loggers
  void InitFrontendLoggers();

  // get a frontend logger at given index
  FrontendLogger *GetFrontendLogger(unsigned int logger_idx);

  void ResetFrontendLogger();

  void PrepareLogging();

  void LogBeginTransaction(oid_t commit_id);

  void LogUpdate(concurrency::Transaction *curr_txn, cid_t commit_id,
                 ItemPointer &old_version, ItemPointer &new_version);

  void LogInsert(concurrency::Transaction *curr_txn, cid_t commit_id,
                 ItemPointer &new_location);

  void LogDelete(oid_t commit_id, ItemPointer &delete_location);

  void LogCommitTransaction(oid_t commit_id);

  void TruncateLogs(txn_id_t commit_id);

  void DoneLogging();

  cid_t GetGlobalMaxFlushedIdForRecovery() {
    return global_max_flushed_id_for_recovery;
  }

  void UpdateCatalogAndTxnManagers(oid_t, cid_t);

  void SetGlobalMaxFlushedCommitId(cid_t);

  cid_t GetGlobalMaxFlushedCommitId();

  std::vector<std::unique_ptr<FrontendLogger>> &GetFrontendLoggersList() {
    return frontend_loggers;
  }

  inline unsigned int GetLogFileSizeLimit() { return log_file_size_limit_; }

  inline void SetLogFileSizeLimit(unsigned int file_size_limit) {
    log_file_size_limit_ = file_size_limit;
  }

  inline unsigned int GetLogBufferCapacity() { return log_buffer_capacity_; }

  inline void SetLogBufferCapacity(unsigned int log_buffer_capacity) {
    log_buffer_capacity_ = log_buffer_capacity;
  }

 private:
  LogManager();
  ~LogManager();

  //===--------------------------------------------------------------------===//
  // Data members
  //===--------------------------------------------------------------------===//

  // static configurations for logging
  LoggingType logging_type_ = LOGGING_TYPE_INVALID;

  bool test_mode_ = false;

  unsigned int num_frontend_loggers_ = DEFAULT_NUM_FRONTEND_LOGGERS;

  LoggerMappingStrategyType logger_mapping_strategy_ = LOGGER_MAPPING_INVALID;

  // default log file size: 32 MB
  unsigned int log_file_size_limit_ = 32;

  // default capacity for log buffer
  unsigned int log_buffer_capacity_ = 32768;

  // There is only one frontend_logger of some type
  // either write ahead or write behind logging
  std::vector<std::unique_ptr<FrontendLogger>> frontend_loggers;

  LoggingStatus logging_status = LOGGING_STATUS_TYPE_INVALID;

  bool prepared_recovery_ = false;

  // To synch the status
  std::mutex logging_status_mutex;
  std::condition_variable logging_status_cv;

  // To wait for flush
  std::mutex flush_notify_mutex;
  std::condition_variable flush_notify_cv;

  // To update catalog and txn managers
  std::mutex update_managers_mutex;

  unsigned int recovery_to_logging_counter = 0;

  cid_t max_flushed_cid = 0;

  bool syncronization_commit = false;

  std::string log_file_name;

  int frontend_logger_assign_counter;

  cid_t global_max_flushed_id_for_recovery = UINT64_MAX;

  cid_t global_max_flushed_commit_id = 0;

  int update_managers_count = 0;

  oid_t max_oid = 0;

  cid_t max_cid = 0;
};

}  // namespace logging
}  // namespace peloton<|MERGE_RESOLUTION|>--- conflicted
+++ resolved
@@ -128,11 +128,7 @@
   std::string GetLogFileName(void);
 
   bool HasPelotonFrontendLogger() const {
-<<<<<<< HEAD
     return (peloton_logging_mode == LOGGING_TYPE_NVM_WBL);
-=======
-    return (peloton_logging_mode == LOGGING_TYPE_NVM_WAL);
->>>>>>> 3f733881
   }
 
   // Drop all default tiles for tables before recovery
