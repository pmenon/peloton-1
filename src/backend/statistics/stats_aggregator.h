--- conflicted
+++ resolved
@@ -123,13 +123,9 @@
 
   std::unordered_map<std::thread::id, BackendStatsContext*> backend_stats_;
 
-<<<<<<< HEAD
-  int thread_number;
-=======
+  int thread_number_;
+
   int64_t total_prev_txn_committed_;
-
-  int thread_number_;
->>>>>>> 0890df1e
 
   // Stats aggregator background thread
   std::thread aggregator_thread_;
