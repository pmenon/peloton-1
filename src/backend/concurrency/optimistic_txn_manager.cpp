--- conflicted
+++ resolved
@@ -204,19 +204,10 @@
   }
 }
 
-<<<<<<< HEAD
-bool OptimisticTxnManager::PerformDelete(
-    const oid_t &tile_group_id, const oid_t &tuple_id,
-    const ItemPointer &new_location) {
-  //TransactionManager::PerformDelete(tile_group_id, tuple_id);
-  RecycleTupleSlot(tile_group_id, tuple_id);
-  auto tile_group_header =
-      catalog::Manager::GetInstance().GetTileGroup(tile_group_id)->GetHeader();
-=======
 bool OptimisticTxnManager::PerformDelete(const oid_t &tile_group_id,
                                          const oid_t &tuple_id,
                                          const ItemPointer &new_location) {
->>>>>>> e651e352
+  RecycleTupleSlot(tile_group_id, tuple_id);
   auto transaction_id = current_txn->GetTransactionId();
 
   auto tile_group_header =
@@ -244,16 +235,9 @@
   return true;
 }
 
-<<<<<<< HEAD
-void OptimisticTxnManager::PerformDelete(
-    const oid_t &tile_group_id, const oid_t &tuple_id) {
-  //TransactionManager::PerformDelete(tile_group_id, tuple_id);
-  RecycleTupleSlot(tile_group_id, tuple_id);
-
-=======
 void OptimisticTxnManager::PerformDelete(const oid_t &tile_group_id,
                                          const oid_t &tuple_id) {
->>>>>>> e651e352
+  RecycleTupleSlot(tile_group_id, tuple_id);
   auto &manager = catalog::Manager::GetInstance();
   auto tile_group_header = manager.GetTileGroup(tile_group_id)->GetHeader();
   auto transaction_id = current_txn->GetTransactionId();
