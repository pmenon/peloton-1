--- conflicted
+++ resolved
@@ -141,27 +141,20 @@
       // update multiple attributes
       for (oid_t col_itr = 0; col_itr < column_count; col_itr++) {
         if (col_itr == 1) {
-<<<<<<< HEAD
           if (state.string_mode == true) {
 
             std::string update_raw_value(100, 'a');
-            common::Value * update_val = common::ValueFactory::GetVarcharValue(update_raw_value).Copy();
-              target_list.emplace_back(
-                    col_itr, expression::ExpressionUtil::ConstantValueFactory(*update_val));             
+            common::Value update_val = common::ValueFactory::GetVarcharValue(update_raw_value).Copy();
+            target_list.emplace_back(
+                  col_itr, expression::ExpressionUtil::ConstantValueFactory(update_val));             
 
           } else {
 
             int update_raw_value = 1;
-            common::Value * update_val = common::ValueFactory::GetIntegerValue(update_raw_value).Copy();
-              target_list.emplace_back(
-                    col_itr, expression::ExpressionUtil::ConstantValueFactory(*update_val)); 
+            common::Value update_val = common::ValueFactory::GetIntegerValue(update_raw_value).Copy();
+            target_list.emplace_back(
+                  col_itr, expression::ExpressionUtil::ConstantValueFactory(update_val)); 
           }
-=======
-        int update_raw_value = 1;
-        common::Value  update_val = common::ValueFactory::GetIntegerValue(update_raw_value).Copy();
-          target_list.emplace_back(
-                col_itr, expression::ExpressionUtil::ConstantValueFactory(update_val));
->>>>>>> 2af61c15
         }
         else {
           direct_map_list.emplace_back(col_itr,
