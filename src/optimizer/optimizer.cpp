//===----------------------------------------------------------------------===//
//
//                         Peloton
//
// optimizer.cpp
//
// Identification: src/optimizer/optimizer.cpp
//
// Copyright (c) 2015-16, Carnegie Mellon University Database Group
//
//===----------------------------------------------------------------------===//

#include <memory>

#include "optimizer/optimizer.h"

#include "catalog/manager.h"

#include "parser/create_statement.h"
#include "optimizer/binding.h"
#include "optimizer/child_property_generator.h"
#include "optimizer/cost_and_stats_calculator.h"
#include "optimizer/operator_to_plan_transformer.h"
#include "optimizer/operator_visitor.h"
#include "optimizer/property_enforcer.h"
#include "optimizer/query_property_extractor.h"
#include "optimizer/query_to_operator_transformer.h"
#include "optimizer/rule_impls.h"
#include "optimizer/properties.h"

#include "planner/order_by_plan.h"
#include "planner/projection_plan.h"
#include "planner/seq_scan_plan.h"
#include "planner/create_plan.h"
#include "planner/drop_plan.h"
<<<<<<< HEAD
#include "planner/populate_index_plan.h"

=======
#include "planner/analyze_plan.h"
>>>>>>> 27d209af
#include "binder/bind_node_visitor.h"

using std::vector;
using std::unordered_map;
using std::shared_ptr;
using std::unique_ptr;
using std::move;
using std::pair;
using std::make_shared;

namespace peloton {
namespace optimizer {

//===--------------------------------------------------------------------===//
// Optimizer
//===--------------------------------------------------------------------===//
Optimizer::Optimizer() {
  //  logical_transformation_rules_.emplace_back(new InnerJoinCommutativity());
  physical_implementation_rules_.emplace_back(new LogicalDeleteToPhysical());
  physical_implementation_rules_.emplace_back(new LogicalUpdateToPhysical());
  physical_implementation_rules_.emplace_back(new LogicalInsertToPhysical());
  physical_implementation_rules_.emplace_back(
      new LogicalGroupByToHashGroupBy());
  physical_implementation_rules_.emplace_back(
      new LogicalGroupByToSortGroupBy());
  physical_implementation_rules_.emplace_back(new LogicalAggregateToPhysical());
  physical_implementation_rules_.emplace_back(new GetToDummyScan());
  physical_implementation_rules_.emplace_back(new GetToSeqScan());
  physical_implementation_rules_.emplace_back(new GetToIndexScan());
  physical_implementation_rules_.emplace_back(new LogicalFilterToPhysical());
  physical_implementation_rules_.emplace_back(new InnerJoinToInnerNLJoin());
  physical_implementation_rules_.emplace_back(new LeftJoinToLeftNLJoin());
  physical_implementation_rules_.emplace_back(new RightJoinToRightNLJoin());
  physical_implementation_rules_.emplace_back(new OuterJoinToOuterNLJoin());
  physical_implementation_rules_.emplace_back(new InnerJoinToInnerHashJoin());
}

shared_ptr<planner::AbstractPlan> Optimizer::BuildPelotonPlanTree(
    const unique_ptr<parser::SQLStatementList> &parse_tree_list) {
  // Base Case
  if (parse_tree_list->GetStatements().size() == 0) return nullptr;

  unique_ptr<planner::AbstractPlan> child_plan = nullptr;

  auto parse_tree = parse_tree_list->GetStatements().at(0);

  // Handle ddl statement
  bool is_ddl_stmt;
  auto ddl_plan = HandleDDLStatement(parse_tree, is_ddl_stmt);
  if (is_ddl_stmt) {
    return move(ddl_plan);
  }

  // Run binder
  auto bind_node_visitor = make_shared<binder::BindNodeVisitor>();
  bind_node_visitor->BindNameToNode(parse_tree);
  
  // Generate initial operator tree from query tree
  shared_ptr<GroupExpression> gexpr = InsertQueryTree(parse_tree);
  GroupID root_id = gexpr->GetGroupID();

  // Get the physical properties the final plan must output
  PropertySet properties = GetQueryRequiredProperties(parse_tree);

  // Explore the logically equivalent plans from the root group
  ExploreGroup(root_id);

  // Implement all the physical operators
  ImplementGroup(root_id);

  // Find least cost plan for root group
  OptimizeGroup(root_id, properties);

  ExprMap output_expr_map;
  auto best_plan = ChooseBestPlan(root_id, properties, &output_expr_map);
  if (best_plan == nullptr) return nullptr;

  // Reset memo after finishing the optimization
  Reset();
  
  //  return shared_ptr<planner::AbstractPlan>(best_plan.release());
  return move(best_plan);
}

void Optimizer::Reset() {
  memo_ = move(Memo());
  column_manager_ = move(ColumnManager());
}

unique_ptr<planner::AbstractPlan> Optimizer::HandleDDLStatement(
    parser::SQLStatement *tree, bool &is_ddl_stmt) {
  unique_ptr<planner::AbstractPlan> ddl_plan = nullptr;
  is_ddl_stmt = true;
  auto stmt_type = tree->GetType();
  switch (stmt_type) {
    case StatementType::DROP: {
      LOG_TRACE("Adding Drop plan...");
      unique_ptr<planner::AbstractPlan> drop_plan(
          new planner::DropPlan((parser::DropStatement *)tree));
      ddl_plan = move(drop_plan);
    } break;

    case StatementType::CREATE: {
      LOG_TRACE("Adding Create plan...");

      // This is adapted from the simple optimizer
      auto create_plan =
          new planner::CreatePlan((parser::CreateStatement *)tree);
      std::unique_ptr<planner::AbstractPlan> child_CreatePlan(create_plan);
      ddl_plan = move(child_CreatePlan);

      if (create_plan->GetCreateType() == peloton::CreateType::INDEX) {
        auto create_stmt = (parser::CreateStatement *)tree;
        auto target_table = catalog::Catalog::GetInstance()->GetTableWithName(
            create_stmt->GetDatabaseName(), create_stmt->GetTableName());
        std::vector<oid_t> column_ids;
        auto schema = target_table->GetSchema();
        for (auto column_name : create_plan->GetIndexAttributes()) {
          column_ids.push_back(schema->GetColumnID(column_name));
        }
        // Create a plan to retrieve data
        std::unique_ptr<planner::SeqScanPlan> child_SeqScanPlan(
            new planner::SeqScanPlan(target_table, nullptr, column_ids, false));

        child_SeqScanPlan->AddChild(std::move(ddl_plan));
        ddl_plan = std::move(child_SeqScanPlan);
        // Create a plan to add data to index
        std::unique_ptr<planner::AbstractPlan> child_PopulateIndexPlan(
            new planner::PopulateIndexPlan(target_table, column_ids));
        child_PopulateIndexPlan->AddChild(std::move(ddl_plan));
        ddl_plan = std::move(child_PopulateIndexPlan);
      }
    } break;
<<<<<<< HEAD
    case StatementType::TRANSACTION:
      break;
=======

    case StatementType::ANALYZE: {
      LOG_TRACE("Adding Analyze plan...");
      unique_ptr<planner::AbstractPlan> analyze_plan(
        new planner::AnalyzePlan((parser::AnalyzeStatement *)tree));
      ddl_plan = move(analyze_plan);
    } break;

>>>>>>> 27d209af
    default:
      is_ddl_stmt = false;
  }

  return move(ddl_plan);
}

shared_ptr<GroupExpression> Optimizer::InsertQueryTree(
    parser::SQLStatement *tree) {
  QueryToOperatorTransformer converter;
  shared_ptr<OperatorExpression> initial =
      converter.ConvertToOpExpression(tree);
  shared_ptr<GroupExpression> gexpr;
  RecordTransformedExpression(initial, gexpr);
  return gexpr;
}

PropertySet Optimizer::GetQueryRequiredProperties(parser::SQLStatement *tree) {
  QueryPropertyExtractor converter(column_manager_);
  return move(converter.GetProperties(tree));
}

unique_ptr<planner::AbstractPlan> Optimizer::OptimizerPlanToPlannerPlan(
    shared_ptr<OperatorExpression> plan, PropertySet &requirements,
    vector<PropertySet> &required_input_props,
    vector<unique_ptr<planner::AbstractPlan>> &children_plans,
    vector<ExprMap> &children_expr_map, ExprMap *output_expr_map) {
  OperatorToPlanTransformer transformer;
  return transformer.ConvertOpExpression(plan, &requirements,
                                         &required_input_props, children_plans,
                                         children_expr_map, output_expr_map);
}

unique_ptr<planner::AbstractPlan> Optimizer::ChooseBestPlan(
    GroupID id, PropertySet requirements, ExprMap *output_expr_map) {
  Group *group = memo_.GetGroupByID(id);
  shared_ptr<GroupExpression> gexpr = group->GetBestExpression(requirements);

  LOG_TRACE("Choosing best plan for group %d with op %s", gexpr->GetGroupID(),
            gexpr->Op().name().c_str());

  vector<GroupID> child_groups = gexpr->GetChildGroupIDs();
  vector<PropertySet> required_input_props =
      move(gexpr->GetInputProperties(requirements));
  PL_ASSERT(required_input_props.size() == child_groups.size());

  // Derive chidren plans first because they are useful in the derivation of
  // root plan. Also keep propagate expression to column offset mapping
  vector<unique_ptr<planner::AbstractPlan>> children_plans;
  vector<ExprMap> children_expr_map;
  for (size_t i = 0; i < child_groups.size(); ++i) {
    ExprMap child_expr_map;
    auto child_plan = ChooseBestPlan(child_groups[i], required_input_props[i],
                                     &child_expr_map);
    if (child_plan) {
      children_plans.push_back(move(child_plan));
      children_expr_map.push_back(move(child_expr_map));
    }
  }
  
#ifdef LOG_DEBUG_ENABLED
  LOG_DEBUG("Children map: %ld", children_expr_map.size());
  for (auto map : children_expr_map) {
    for (auto iter : map) {
      LOG_DEBUG("%d", iter.second);
    }
  }
#endif
  
  
  // Derive root plan
  shared_ptr<OperatorExpression> op =
      make_shared<OperatorExpression>(gexpr->Op());

  auto plan = OptimizerPlanToPlannerPlan(op, requirements, required_input_props,
                                         children_plans, children_expr_map,
                                         output_expr_map);

  LOG_TRACE("Finish Choosing best plan for group %d", id);
  return plan;
}

void Optimizer::OptimizeGroup(GroupID id, PropertySet requirements) {
  LOG_TRACE("Optimizing group %d with req %s", id,
            requirements.ToString().c_str());
  Group *group = memo_.GetGroupByID(id);

  // Whether required properties have already been optimized for the group
  if (group->GetBestExpression(requirements) != nullptr) return;

  const vector<shared_ptr<GroupExpression>> exprs = group->GetExpressions();
  for (size_t i = 0; i < exprs.size(); ++i) {
    if (exprs[i]->Op().IsPhysical()) OptimizeExpression(exprs[i], requirements);
  }
}

void Optimizer::OptimizeExpression(shared_ptr<GroupExpression> gexpr,
                                   PropertySet requirements) {
  LOG_TRACE("Optimizing expression of group %d with op %s", gexpr->GetGroupID(),
            gexpr->Op().name().c_str());

  // Only optimize and cost physical expression
  PL_ASSERT(gexpr->Op().IsPhysical());

  vector<pair<PropertySet, vector<PropertySet>>> output_input_property_pairs =
      move(DeriveChildProperties(gexpr, requirements));

  size_t num_property_pairs = output_input_property_pairs.size();

  auto child_group_ids = gexpr->GetChildGroupIDs();

  for (size_t pair_offset = 0; pair_offset < num_property_pairs;
       ++pair_offset) {
    auto output_properties = output_input_property_pairs[pair_offset].first;
    const auto &input_properties_list =
        output_input_property_pairs[pair_offset].second;

    vector<shared_ptr<Stats>> best_child_stats;
    vector<double> best_child_costs;
    for (size_t i = 0; i < child_group_ids.size(); ++i) {
      GroupID child_group_id = child_group_ids[i];
      const PropertySet &input_properties = input_properties_list[i];
      // Optimize child
      OptimizeGroup(child_group_id, input_properties);

      // Find best child expression
      shared_ptr<GroupExpression> best_expression =
          memo_.GetGroupByID(child_group_id)
              ->GetBestExpression(input_properties);
      // TODO(abpoms): we should allow for failure in the case where no
      // expression
      // can provide the required properties
      PL_ASSERT(best_expression != nullptr);
      best_child_stats.push_back(best_expression->GetStats(input_properties));
      best_child_costs.push_back(best_expression->GetCost(input_properties));
    }

    Group *group = this->memo_.GetGroupByID(gexpr->GetGroupID());
    // Add to group as potential best cost
    DeriveCostAndStats(gexpr, output_properties, input_properties_list,
                       best_child_stats, best_child_costs);
    group->SetExpressionCost(gexpr, gexpr->GetCost(output_properties),
                             output_properties);

    if (output_properties >= requirements) {
      DeriveCostAndStats(gexpr, requirements, input_properties_list,
                         best_child_stats, best_child_costs);
    }

    // It's possible that PropertySort needs some exprs that need to be
    // generated by PropertyColumns. We check it here
    shared_ptr<Property> new_cols_prop;
    if (requirements.GetPropertyOfType(PropertyType::SORT) != nullptr &&
        requirements.GetPropertyOfType(PropertyType::COLUMNS) != nullptr)
      new_cols_prop.reset(GenerateNewPropertyCols(requirements));

    // enforce missing properties
    auto &required_props = requirements.Properties();
    for (unsigned i = 0; i < required_props.size(); i++) {
      auto property = required_props[i];
      // When enforce PropertyColumns, use the new PropertyCols if necessary
      if (property->Type() == PropertyType::COLUMNS && new_cols_prop != nullptr)
        property = new_cols_prop;

      if (output_properties.HasProperty(*property) == false) {
        gexpr =
            EnforceProperty(gexpr, output_properties, property, requirements);
        group->SetExpressionCost(gexpr, gexpr->GetCost(output_properties),
                                 output_properties);
      }
    }

    // After the enforcement it must have met the property requirements, so
    // notice here we set the best cost plan for 'requirements' instead of
    // 'output_properties'
    group->SetExpressionCost(gexpr, gexpr->GetCost(output_properties),
                             requirements);
  }
  LOG_TRACE("Optimizing expression finishes");
}

Property *Optimizer::GenerateNewPropertyCols(PropertySet requirements) {
  auto cols_prop = requirements.GetPropertyOfType(PropertyType::COLUMNS)
                       ->As<PropertyColumns>();
  auto sort_prop =
      requirements.GetPropertyOfType(PropertyType::SORT)->As<PropertySort>();

  // Check if there is any missing columns from orderby need to be added
  ExprSet columns_set;
  bool orderby_complex_expr = false;
  bool has_star_expr = cols_prop->HasStarExpression();
  for (size_t i = 0; i < sort_prop->GetSortColumnSize(); i++) {
    auto expr = sort_prop->GetSortColumn(i);
    if (expr->GetExpressionType() != ExpressionType::VALUE_TUPLE) {
      orderby_complex_expr = true;
      columns_set.insert(expr);
    } else if (has_star_expr == false) {
      // Only add TupleValueExpr when star expression not present beneath
      columns_set.insert(expr);
    }
  }
  // Only Orderby base column. Star expression is enough
  if (has_star_expr && !orderby_complex_expr) return nullptr;

  for (size_t i = 0; i < cols_prop->GetSize(); i++)
    columns_set.insert(cols_prop->GetColumn(i));

  if (columns_set.size() > cols_prop->GetSize()) {
    // Some orderby exprs are not in original PropertyColumns. Return new one
    vector<shared_ptr<expression::AbstractExpression>> columns(
        columns_set.begin(), columns_set.end());
    return new PropertyColumns(move(columns));
  } else {
    // PropertyColumns already have all the orderby expr. Return the nullptr
    return nullptr;
  }
}

shared_ptr<GroupExpression> Optimizer::EnforceProperty(
    shared_ptr<GroupExpression> gexpr, PropertySet &output_properties,
    const shared_ptr<Property> property, PropertySet &requirements) {
  // new child input is the old output
  auto child_input_properties = vector<PropertySet>();
  child_input_properties.push_back(output_properties);

  auto child_stats = vector<shared_ptr<Stats>>();
  child_stats.push_back(gexpr->GetStats(output_properties));
  auto child_costs = vector<double>();
  child_costs.push_back(gexpr->GetCost(output_properties));

  PropertyEnforcer enforcer(column_manager_);
  auto enforced_gexpr =
      enforcer.EnforceProperty(gexpr, &output_properties, property);

  // the new enforced gexpr have the same GrouID as the parent expr
  // The enforced expression may already exist
  enforced_gexpr =
      memo_.InsertExpression(enforced_gexpr, gexpr->GetGroupID(), true);

  // For orderby, Restore the PropertyColumn back to the original one so that
  // orderby does not output the additional columns only used in order by
  if (property->Type() == PropertyType::SORT) {
    output_properties.RemoveProperty(PropertyType::COLUMNS);
    output_properties.AddProperty(
        requirements.GetPropertyOfType(PropertyType::COLUMNS));
  }
  // If the property with the same type exists, remove it first
  // For example, when enforcing PropertyColumns, there will already be a
  // PropertyColumn in the output_properties
  if (output_properties.GetPropertyOfType(property->Type()) != nullptr)
    output_properties.RemoveProperty(property->Type());
  // New output property would have the enforced Property
  output_properties.AddProperty(shared_ptr<Property>(property));

  DeriveCostAndStats(enforced_gexpr, output_properties, child_input_properties,
                     child_stats, child_costs);

  // If requirements is fulfilled
  // set cost and stats for it
  if (output_properties >= requirements) {
    DeriveCostAndStats(enforced_gexpr, requirements, child_input_properties,
                       child_stats, child_costs);
  }
  return enforced_gexpr;
}

vector<pair<PropertySet, vector<PropertySet>>> Optimizer::DeriveChildProperties(
    shared_ptr<GroupExpression> gexpr, PropertySet requirements) {
  ChildPropertyGenerator converter(column_manager_);
  return move(converter.GetProperties(gexpr, requirements, &memo_));
}

void Optimizer::DeriveCostAndStats(
    shared_ptr<GroupExpression> gexpr, const PropertySet &output_properties,
    const vector<PropertySet> &input_properties_list,
    vector<shared_ptr<Stats>> child_stats, vector<double> child_costs) {
  CostAndStatsCalculator calculator(column_manager_);
  calculator.CalculateCostAndStats(gexpr, &output_properties,
                                   &input_properties_list, child_stats,
                                   child_costs);
  gexpr->SetLocalHashTable(output_properties, input_properties_list,
                           calculator.GetOutputCost(),
                           calculator.GetOutputStats());
}

void Optimizer::ExploreGroup(GroupID id) {
  LOG_TRACE("Exploring group %d", id);
  if (memo_.GetGroupByID(id)->HasExplored()) return;

  for (shared_ptr<GroupExpression> gexpr :
       memo_.GetGroupByID(id)->GetExpressions()) {
    ExploreExpression(gexpr);
  }
  memo_.GetGroupByID(id)->SetExplorationFlag();
}

void Optimizer::ExploreExpression(shared_ptr<GroupExpression> gexpr) {
  LOG_TRACE("Exploring expression of group %d with op %s", gexpr->GetGroupID(),
            gexpr->Op().name().c_str());

  PL_ASSERT(gexpr->Op().IsLogical());

  // Explore logically equivalent plans by applying transformation rules
  for (const unique_ptr<Rule> &rule : logical_transformation_rules_) {
    // Apply all rules to operator which match. We apply all rules to one
    // operator before moving on to the next operator in the group because
    // then we avoid missing the application of a rule e.g. an application
    // of some rule creates a match for a previously applied rule, but it is
    // missed because the prev rule was already checked
    vector<shared_ptr<GroupExpression>> candidates =
        TransformExpression(gexpr, *(rule.get()));

    for (shared_ptr<GroupExpression> candidate : candidates) {
      // Explore the expression
      ExploreExpression(candidate);
    }
  }

  // Explore child groups
  for (auto child_id : gexpr->GetChildGroupIDs()) {
    if (!memo_.GetGroupByID(child_id)->HasExplored()) ExploreGroup(child_id);
  }
}

void Optimizer::ImplementGroup(GroupID id) {
  LOG_TRACE("Implementing group %d", id);
  if (memo_.GetGroupByID(id)->HasImplemented()) return;

  for (shared_ptr<GroupExpression> gexpr :
       memo_.GetGroupByID(id)->GetExpressions()) {
    if (gexpr->Op().IsLogical()) ImplementExpression(gexpr);
  }
  memo_.GetGroupByID(id)->SetImplementationFlag();
}

void Optimizer::ImplementExpression(shared_ptr<GroupExpression> gexpr) {
  LOG_TRACE("Implementing expression of group %d with op %s",
            gexpr->GetGroupID(), gexpr->Op().name().c_str());

  // Explore implement physical expressions
  for (const unique_ptr<Rule> &rule : physical_implementation_rules_) {
    TransformExpression(gexpr, *(rule.get()));
  }

  // Explore child groups
  for (auto child_id : gexpr->GetChildGroupIDs()) {
    if (!memo_.GetGroupByID(child_id)->HasImplemented())
      ImplementGroup(child_id);
  }
}

//////////////////////////////////////////////////////////////////////////////
/// Rule application
vector<shared_ptr<GroupExpression>> Optimizer::TransformExpression(
    shared_ptr<GroupExpression> gexpr, const Rule &rule) {
  shared_ptr<Pattern> pattern = rule.GetMatchPattern();

  vector<shared_ptr<GroupExpression>> output_plans;
  ItemBindingIterator iterator(*this, gexpr, pattern);
  while (iterator.HasNext()) {
    shared_ptr<OperatorExpression> plan = iterator.Next();
    // Check rule condition function
    if (rule.Check(plan, &memo_)) {
      LOG_TRACE("Rule matched expression of group %d with op %s",
                gexpr->GetGroupID(), gexpr->Op().name().c_str());
      // Apply rule transformations
      // We need to be able to analyze the transformations performed by this
      // rule in order to perform deduplication and launch an exploration of
      // the newly applied rule
      vector<shared_ptr<OperatorExpression>> transformed_plans;
      rule.Transform(plan, transformed_plans);

      // Integrate transformed plans back into groups and explore/cost if new
      for (shared_ptr<OperatorExpression> plan : transformed_plans) {
        LOG_TRACE("Trying to integrate expression with op %s",
                  plan->Op().name().c_str());
        shared_ptr<GroupExpression> new_gexpr;
        bool new_expression =
            RecordTransformedExpression(plan, new_gexpr, gexpr->GetGroupID());
        if (new_expression) {
          LOG_TRACE("Expression with op %s was inserted into group %d",
                    plan->Op().name().c_str(), new_gexpr->GetGroupID());
          output_plans.push_back(new_gexpr);
        }
      }
    }
  }
  return output_plans;
}

//////////////////////////////////////////////////////////////////////////////
/// Memo insertion

shared_ptr<GroupExpression> Optimizer::MakeGroupExpression(
    shared_ptr<OperatorExpression> expr) {
  vector<GroupID> child_groups;
  for (auto &child : expr->Children()) {
    auto gexpr = MakeGroupExpression(child);
    memo_.InsertExpression(gexpr, false);
    child_groups.push_back(gexpr->GetGroupID());
  }
  return make_shared<GroupExpression>(expr->Op(), child_groups);
}

bool Optimizer::RecordTransformedExpression(
    shared_ptr<OperatorExpression> expr, shared_ptr<GroupExpression> &gexpr) {
  return RecordTransformedExpression(expr, gexpr, UNDEFINED_GROUP);
}

bool Optimizer::RecordTransformedExpression(shared_ptr<OperatorExpression> expr,
                                            shared_ptr<GroupExpression> &gexpr,
                                            GroupID target_group) {
  gexpr = MakeGroupExpression(expr);
  return memo_.InsertExpression(gexpr, target_group, false) != gexpr;
}

}  // namespace optimizer
}  // namespace peloton<|MERGE_RESOLUTION|>--- conflicted
+++ resolved
@@ -33,12 +33,9 @@
 #include "planner/seq_scan_plan.h"
 #include "planner/create_plan.h"
 #include "planner/drop_plan.h"
-<<<<<<< HEAD
 #include "planner/populate_index_plan.h"
-
-=======
 #include "planner/analyze_plan.h"
->>>>>>> 27d209af
+
 #include "binder/bind_node_visitor.h"
 
 using std::vector;
@@ -139,7 +136,8 @@
       unique_ptr<planner::AbstractPlan> drop_plan(
           new planner::DropPlan((parser::DropStatement *)tree));
       ddl_plan = move(drop_plan);
-    } break;
+      break;
+    } 
 
     case StatementType::CREATE: {
       LOG_TRACE("Adding Create plan...");
@@ -171,20 +169,18 @@
         child_PopulateIndexPlan->AddChild(std::move(ddl_plan));
         ddl_plan = std::move(child_PopulateIndexPlan);
       }
-    } break;
-<<<<<<< HEAD
-    case StatementType::TRANSACTION:
       break;
-=======
-
+    }
+    case StatementType::TRANSACTION: {
+      break;
+    }
     case StatementType::ANALYZE: {
       LOG_TRACE("Adding Analyze plan...");
       unique_ptr<planner::AbstractPlan> analyze_plan(
         new planner::AnalyzePlan((parser::AnalyzeStatement *)tree));
       ddl_plan = move(analyze_plan);
-    } break;
-
->>>>>>> 27d209af
+      break;
+    }
     default:
       is_ddl_stmt = false;
   }
