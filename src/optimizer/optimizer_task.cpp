//===----------------------------------------------------------------------===//
//
//                         Peloton
//
// rule.h
//
// Identification: src/optimizer/optimizer_task.cpp
//
// Copyright (c) 2015-17, Carnegie Mellon University Database Group
//
//===----------------------------------------------------------------------===//

#include "optimizer/optimizer_task.h"

#include "optimizer/property_enforcer.h"
#include "optimizer/optimizer_metadata.h"
#include "optimizer/binding.h"
#include "optimizer/child_property_deriver.h"
#include "optimizer/cost_calculator.h"
#include "optimizer/stats_calculator.h"
#include "optimizer/child_stats_deriver.h"

namespace peloton {
namespace optimizer {
//===--------------------------------------------------------------------===//
// Base class
//===--------------------------------------------------------------------===//
void OptimizerTask::ConstructValidRules(
    GroupExpression *group_expr, OptimizeContext *context,
    std::vector<std::unique_ptr<Rule>> &rules,
    std::vector<RuleWithPromise> &valid_rules) {
  for (auto &rule : rules) {
<<<<<<< HEAD
    // LOG_DEBUG("Op %d, Pattern Op %d",
    // static_cast<int>(group_expr->Op().type()),
    //           static_cast<int>(rule->GetMatchPattern()->Type()));
=======
>>>>>>> 76998776
    if (group_expr->Op().GetType() !=
            rule->GetMatchPattern()->Type() ||  // Root pattern type mismatch
        group_expr->HasRuleExplored(rule.get()) ||  // Rule has been applied
        group_expr->GetChildrenGroupsSize() !=
            rule->GetMatchPattern()
                ->GetChildPatternsSize())  // Children size does not math
      continue;

    auto promise = rule->Promise(group_expr, context);
    if (promise > 0) valid_rules.emplace_back(rule.get(), promise);
  }
}

void OptimizerTask::PushTask(OptimizerTask *task) {
  context_->metadata->task_pool->Push(task);
}

Memo &OptimizerTask::GetMemo() const { return context_->metadata->memo; }

RuleSet &OptimizerTask::GetRuleSet() const {
  return context_->metadata->rule_set;
}

//===--------------------------------------------------------------------===//
// OptimizeGroup
//===--------------------------------------------------------------------===//
void OptimizeGroup::execute() {
  LOG_TRACE("OptimizeGroup::Execute() group %d", group_->GetID());
  if (group_->GetCostLB() > context_->cost_upper_bound ||  // Cost LB > Cost UB
      group_->GetBestExpression(context_->required_prop) !=
          nullptr)  // Has optimized given the context
    return;

  // Push explore task first for logical expressions if the group has not been
  // explored
  if (!group_->HasExplored()) {
    for (auto &logical_expr : group_->GetLogicalExpressions())
      PushTask(new OptimizeExpression(logical_expr.get(), context_));
  }

  // Push implement tasks to ensure that they are run first (for early pruning)
  for (auto &physical_expr : group_->GetPhysicalExpressions()) {
    PushTask(new OptimizeInputs(physical_expr.get(), context_));
  }

  // Since there is no cycle in the tree, it is safe to set the flag even before
  // all expressions are explored
  group_->SetExplorationFlag();
}

//===--------------------------------------------------------------------===//
// OptimizeExpression
//===--------------------------------------------------------------------===//
void OptimizeExpression::execute() {
  std::vector<RuleWithPromise> valid_rules;

  // Construct valid transformation rules from rule set
  ConstructValidRules(group_expr_, context_.get(),
                      GetRuleSet().GetTransformationRules(), valid_rules);
  // Construct valid implementation rules from rule set
  ConstructValidRules(group_expr_, context_.get(),
                      GetRuleSet().GetImplementationRules(), valid_rules);

  std::sort(valid_rules.begin(), valid_rules.end());
  LOG_TRACE("OptimizeExpression::execute() op %d, valid rules : %lu",
            static_cast<int>(group_expr_->Op().GetType()), valid_rules.size());
  // Apply rule
  for (auto &r : valid_rules) {
    PushTask(new ApplyRule(group_expr_, r.rule, context_));
    int child_group_idx = 0;
    for (auto &child_pattern : r.rule->GetMatchPattern()->Children()) {
      // Only need to explore non-leaf children before applying rule to the
      // current group
      // this condition is important for early-pruning
      if (child_pattern->GetChildPatternsSize() > 0) {
        PushTask(new ExploreGroup(
            GetMemo().GetGroupByID(
                group_expr_->GetChildGroupIDs()[child_group_idx]),
            context_));
      }
      child_group_idx++;
    }
  }
}

//===--------------------------------------------------------------------===//
// ExploreGroup
//===--------------------------------------------------------------------===//
void ExploreGroup::execute() {
  if (group_->HasExplored()) return;
  LOG_TRACE("ExploreGroup::execute() ");

  for (auto &logical_expr : group_->GetLogicalExpressions()) {
    PushTask(new ExploreExpression(logical_expr.get(), context_));
  }

  // Since there is no cycle in the tree, it is safe to set the flag even before
  // all expressions are explored
  group_->SetExplorationFlag();
}

//===--------------------------------------------------------------------===//
// ExploreExpression
//===--------------------------------------------------------------------===//
void ExploreExpression::execute() {
  LOG_TRACE("ExploreExpression::execute() ");
  std::vector<RuleWithPromise> valid_rules;

  // Construct valid transformation rules from rule set
  ConstructValidRules(group_expr_, context_.get(),
                      GetRuleSet().GetTransformationRules(), valid_rules);

  std::sort(valid_rules.begin(), valid_rules.end());

  // Apply rule
  for (auto &r : valid_rules) {
    PushTask(new ApplyRule(group_expr_, r.rule, context_, true));
    int child_group_idx = 0;
    for (auto &child_pattern : r.rule->GetMatchPattern()->Children()) {
      // Only need to explore non-leaf children before applying rule to the
      // current group
      // this condition is important for early-pruning
      if (child_pattern->GetChildPatternsSize() > 0) {
        PushTask(new ExploreGroup(
            GetMemo().GetGroupByID(
                group_expr_->GetChildGroupIDs()[child_group_idx]),
            context_));
      }
      child_group_idx++;
    }
  }
}

//===--------------------------------------------------------------------===//
// ApplyRule
//===--------------------------------------------------------------------===//
void ApplyRule::execute() {
  LOG_TRACE("ApplyRule::execute() ");
  if (group_expr_->HasRuleExplored(rule_)) return;

  GroupExprBindingIterator iterator(GetMemo(), group_expr_,
                                    rule_->GetMatchPattern());
  while (iterator.HasNext()) {
    auto before = iterator.Next();
    if (!rule_->Check(before, context_.get())) {
      continue;
    }

    std::vector<std::shared_ptr<OperatorExpression>> after;
    rule_->Transform(before, after, context_.get());
    for (auto &new_expr : after) {
      std::shared_ptr<GroupExpression> new_gexpr;
      if (context_->metadata->RecordTransformedExpression(
              new_expr, new_gexpr, group_expr_->GetGroupID())) {
        // A new group expression is generated
        if (new_gexpr->Op().IsLogical()) {
          // Derive stats for the *logical expression*
          PushTask(new DeriveStats(new_gexpr.get(), ExprSet{}, context_));
          if (explore_only) {
            // Explore this logical expression
            PushTask(new ExploreExpression(new_gexpr.get(), context_));
          } else {
            // Optimize this logical expression
            PushTask(new OptimizeExpression(new_gexpr.get(), context_));
          }
        } else {
          // Cost this physical expression and optimize its inputs
          PushTask(new OptimizeInputs(new_gexpr.get(), context_));
        }
      }
    }
  }

  group_expr_->SetRuleExplored(rule_);
}

//===--------------------------------------------------------------------===//
// DeriveStats
//===--------------------------------------------------------------------===//
void DeriveStats::execute() {
  // First do a top-down pass to get stats for required columns, then do a
  // bottom-up pass to calculate the stats
  ChildStatsDeriver deriver;
  auto children_required_stats = deriver.DeriveInputStats(
      gexpr_, required_cols_, &context_->metadata->memo);
  bool derive_children = false;
  // If we haven't got enough stats to compute the current stats, derive them
  // from the child first
  PL_ASSERT(children_required_stats.size() == gexpr_->GetChildrenGroupsSize());
  for (size_t idx = 0; idx < children_required_stats.size(); ++idx) {
    auto &child_required_stats = children_required_stats[idx];
    auto child_group_id = gexpr_->GetChildGroupId(idx);
    // TODO(boweic): currently we pick the first child expression in the child
    // group to derive stats, in the future we may want to pick the one with
    // the highest confidence
    auto child_group_gexpr = GetMemo()
                                 .GetGroupByID(child_group_id)
                                 ->GetLogicalExpressions()[0]
                                 .get();
    if (!child_required_stats.empty() ||
        !child_group_gexpr->HasDerivedStats()) {
      // The child group has not derived stats could happen when we do top-down
      // stats derivation for the first time or a new child group is just
      // generated by join order enumeration
      if (!derive_children) {
        derive_children = true;
        // Derive stats for root later
        PushTask(new DeriveStats(this));
      }
      PushTask(
          new DeriveStats(child_group_gexpr, child_required_stats, context_));
    }
  }
  if (derive_children) {
    // We'll derive for the current group after deriving stats of children
    return;
  }

  StatsCalculator calculator;
  calculator.CalculateStats(gexpr_, required_cols_, &context_->metadata->memo);
  gexpr_->SetDerivedStats();
}
//===--------------------------------------------------------------------===//
// OptimizeInputs
//===--------------------------------------------------------------------===//
void OptimizeInputs::execute() {
  // Init logic: only run once per task
  LOG_TRACE("OptimizeInputs::execute() ");
  if (cur_child_idx_ == -1) {
    // TODO(patrick):
    // 1. We can init input cost using non-zero value for pruning
    // 2. We can calculate the current operator cost if we have maintain
    //    logical properties in group (e.g. stats, schema, cardinality)
    cur_total_cost_ = 0;

    // Pruning
    if (cur_total_cost_ > context_->cost_upper_bound) return;

    // Derive output and input properties
    ChildPropertyDeriver prop_deriver;
    output_input_properties_ = prop_deriver.GetProperties(
        group_expr_, context_->required_prop, &context_->metadata->memo);
    cur_child_idx_ = 0;

    // TODO: If later on we support properties that may not be enforced in some
    // cases,
    // we can check whether it is the case here to do the pruning
  }

  // Loop over (output prop, input props) pair
  for (; cur_prop_pair_idx_ < (int)output_input_properties_.size();
       cur_prop_pair_idx_++) {
    auto &output_prop = output_input_properties_[cur_prop_pair_idx_].first;
    auto &input_props = output_input_properties_[cur_prop_pair_idx_].second;

    // Calculate local cost and update total cost
    if (cur_child_idx_ == 0) {
      // Compute the cost of the root operator
      // 1. Collect stats needed and cache them in the group
      // 2. Calculate cost based on children's stats
      CostCalculator cost_calculator;
      cur_total_cost_ +=
          cost_calculator.CalculateCost(group_expr_, &context_->metadata->memo);
    }

    for (; cur_child_idx_ < (int)group_expr_->GetChildrenGroupsSize();
         cur_child_idx_++) {
      auto &i_prop = input_props[cur_child_idx_];
      auto child_group = context_->metadata->memo.GetGroupByID(
          group_expr_->GetChildGroupId(cur_child_idx_));

      // Check whether the child group is already optimized for the prop
      auto child_best_expr = child_group->GetBestExpression(i_prop);
      if (child_best_expr != nullptr) {  // Directly get back the best expr if
                                         // the child group is optimized
        cur_total_cost_ += child_best_expr->GetCost(i_prop);
        // Pruning
        if (cur_total_cost_ > context_->cost_upper_bound) break;
      } else if (pre_child_idx_ !=
                 cur_child_idx_) {  // First time to optimize child group
        pre_child_idx_ = cur_child_idx_;
        PushTask(new OptimizeInputs(this));
        PushTask(new OptimizeGroup(
            child_group, std::make_shared<OptimizeContext>(
                             context_->metadata, i_prop,
                             context_->cost_upper_bound - cur_total_cost_)));
        return;
      } else {  // If we return from OptimizeGroup, then there is no expr for
                // the context
        break;
      }
    }
    // Check whether we successfully optimize all child group
    if (cur_child_idx_ == (int)group_expr_->GetChildrenGroupsSize()) {
      // Not need to do pruning here because it has been done when we get the
      // best expr from the child group

      // Add this group expression to group expression hash table
      group_expr_->SetLocalHashTable(output_prop, input_props, cur_total_cost_);
      auto cur_group = GetMemo().GetGroupByID(group_expr_->GetGroupID());
      cur_group->SetExpressionCost(group_expr_, cur_total_cost_, output_prop);

      // Enforce property if the requirement does not meet
      PropertyEnforcer prop_enforcer;
      auto extended_output_properties = output_prop->Properties();
      GroupExpression *memo_enforced_expr = nullptr;
      bool meet_requirement = true;
      // TODO: For now, we enforce the missing properties in the order of how we
      // find them. This may
      // miss the opportunity to enforce them or may lead to sub-optimal plan.
      // This is fine now
      // because we only have one physical property (sort). If more properties
      // are added, we should
      // add some heuristics to derive the optimal enforce order or perform a
      // cost-based full enumeration.
      for (auto &prop : context_->required_prop->Properties()) {
        if (!output_prop->HasProperty(*prop)) {
          auto enforced_expr =
              prop_enforcer.EnforceProperty(group_expr_, prop.get());
          // Cannot enforce the missing property
          if (enforced_expr == nullptr) {
            meet_requirement = false;
            break;
          }
          memo_enforced_expr = GetMemo().InsertExpression(
              enforced_expr, group_expr_->GetGroupID(), true);

          // Extend the output properties after enforcement
          auto pre_output_prop_set =
              std::make_shared<PropertySet>(extended_output_properties);
          extended_output_properties.push_back(prop);

          // Cost the enforced expression
          auto extended_prop_set =
              std::make_shared<PropertySet>(extended_output_properties);
          CostCalculator cost_calculator;
          cur_total_cost_ += cost_calculator.CalculateCost(
              memo_enforced_expr, &context_->metadata->memo);

          // Update hash tables for group and group expression
          memo_enforced_expr->SetLocalHashTable(
              extended_prop_set, {pre_output_prop_set}, cur_total_cost_);
          cur_group->SetExpressionCost(memo_enforced_expr, cur_total_cost_,
                                       output_prop);
        }
      }

      // Can meet the requirement
      if (meet_requirement) {
        // If the cost is smaller than the winner, update the context upper
        // bound
        context_->cost_upper_bound -= cur_total_cost_;
        if (memo_enforced_expr != nullptr) {  // Enforcement takes place
          cur_group->SetExpressionCost(memo_enforced_expr, cur_total_cost_,
                                       context_->required_prop);
        } else if (output_prop->Properties().size() !=
                   context_->required_prop->Properties().size()) {
          // The original output property is a super set of the requirement
          cur_group->SetExpressionCost(group_expr_, cur_total_cost_,
                                       context_->required_prop);
        }
      }
    }

    // Reset child idx and total cost
    pre_child_idx_ = -1;
    cur_child_idx_ = 0;
    cur_total_cost_ = 0;
  }
}

void TopDownRewrite::execute() {
  std::vector<RuleWithPromise> valid_rules;

  auto cur_group = GetMemo().GetGroupByID(group_id_);
  auto cur_group_expr = cur_group->GetLogicalExpression();

  // Construct valid transformation rules from rule set
  ConstructValidRules(cur_group_expr, context_.get(),
                      GetRuleSet().GetRewriteRulesByName(rule_set_name_),
                      valid_rules);

  // Sort so that we apply rewrite rules with higher promise first
  std::sort(valid_rules.begin(), valid_rules.end(),
            std::greater<RuleWithPromise>());

  for (auto &r : valid_rules) {
    GroupExprBindingIterator iterator(GetMemo(), cur_group_expr,
                                      r.rule->GetMatchPattern());
    if (iterator.HasNext()) {
      auto before = iterator.Next();
      PL_ASSERT(!iterator.HasNext());
      std::vector<std::shared_ptr<OperatorExpression>> after;
      r.rule->Transform(before, after, context_.get());

      // Rewrite rule should provide at most 1 expression
      PL_ASSERT(after.size() <= 1);
      // If a rule is applied, we replace the old expression and optimize this
      // group again, this will ensure that we apply rule for this level until
      // saturated
      if (!after.empty()) {
        auto &new_expr = after[0];
        context_->metadata->ReplaceRewritedExpression(new_expr, group_id_);
        PushTask(new TopDownRewrite(group_id_, context_, rule_set_name_));
        return;
      }
    }
    cur_group_expr->SetRuleExplored(r.rule);
  }

  for (size_t child_group_idx = 0;
       child_group_idx < cur_group_expr->GetChildrenGroupsSize();
       child_group_idx++) {
    // Need to rewrite all sub trees first
    PushTask(
        new TopDownRewrite(cur_group_expr->GetChildGroupId(child_group_idx),
                           context_, rule_set_name_));
  }
}

void BottomUpRewrite::execute() {
  std::vector<RuleWithPromise> valid_rules;

  auto cur_group = GetMemo().GetGroupByID(group_id_);
  auto cur_group_expr = cur_group->GetLogicalExpression();

  if (!has_optimized_child_) {
    PushTask(new BottomUpRewrite(group_id_, context_, rule_set_name_, true));
    for (size_t child_group_idx = 0;
         child_group_idx < cur_group_expr->GetChildrenGroupsSize();
         child_group_idx++) {
      // Need to rewrite all sub trees first
      PushTask(
          new BottomUpRewrite(cur_group_expr->GetChildGroupId(child_group_idx),
                              context_, rule_set_name_, false));
    }
    return;
  }
  // Construct valid transformation rules from rule set
  ConstructValidRules(cur_group_expr, context_.get(),
                      GetRuleSet().GetRewriteRulesByName(rule_set_name_),
                      valid_rules);

  // Sort so that we apply rewrite rules with higher promise first
  std::sort(valid_rules.begin(), valid_rules.end(),
            std::greater<RuleWithPromise>());

  for (auto &r : valid_rules) {
    GroupExprBindingIterator iterator(GetMemo(), cur_group_expr,
                                      r.rule->GetMatchPattern());
    if (iterator.HasNext()) {
      auto before = iterator.Next();
      PL_ASSERT(!iterator.HasNext());
      std::vector<std::shared_ptr<OperatorExpression>> after;
      r.rule->Transform(before, after, context_.get());

      // Rewrite rule should provide at most 1 expression
      PL_ASSERT(after.size() <= 1);
      // If a rule is applied, we replace the old expression and optimize this
      // group again, this will ensure that we apply rule for this level until
      // saturated, also childs are already been rewritten
      if (!after.empty()) {
        auto &new_expr = after[0];
        context_->metadata->ReplaceRewritedExpression(new_expr, group_id_);
        PushTask(
            new BottomUpRewrite(group_id_, context_, rule_set_name_, false));
        return;
      }
    }
    cur_group_expr->SetRuleExplored(r.rule);
  }
}
}  // namespace optimizer
}  // namespace peloton<|MERGE_RESOLUTION|>--- conflicted
+++ resolved
@@ -30,12 +30,6 @@
     std::vector<std::unique_ptr<Rule>> &rules,
     std::vector<RuleWithPromise> &valid_rules) {
   for (auto &rule : rules) {
-<<<<<<< HEAD
-    // LOG_DEBUG("Op %d, Pattern Op %d",
-    // static_cast<int>(group_expr->Op().type()),
-    //           static_cast<int>(rule->GetMatchPattern()->Type()));
-=======
->>>>>>> 76998776
     if (group_expr->Op().GetType() !=
             rule->GetMatchPattern()->Type() ||  // Root pattern type mismatch
         group_expr->HasRuleExplored(rule.get()) ||  // Rule has been applied
