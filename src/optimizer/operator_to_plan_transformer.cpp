--- conflicted
+++ resolved
@@ -118,29 +118,6 @@
   // columns which can be returned directly
   DirectMapList dml = DirectMapList();
   // schema of the projections output
-<<<<<<< HEAD
-  std::vector<catalog::Column> columns;
-
-  for (size_t project_idx = 0; project_idx < project_list_size; project_idx++) {
-    auto expr = project_prop->GetProjection(project_idx);
-    std::string column_name;
-
-    // if the root of the expression is a column value we can
-    // just do a direct mapping
-    if (expr->GetExpressionType() == ExpressionType::VALUE_TUPLE) {
-      auto tup_expr = (expression::TupleValueExpression *)expr;
-      column_name = tup_expr->GetColumnName();
-      dml.push_back(
-          DirectMap(project_idx, std::make_pair(0, tup_expr->GetColumnId())));
-    }
-    // otherwise we need to evaluat the expression
-    else {
-      column_name = "expr" + std::to_string(project_idx);
-      planner::DerivedAttribute attribute;
-      attribute.expr = expr->Copy();
-      attribute.attribute_info.type = attribute.expr->GetValueType();
-      tl.push_back(Target(project_idx, attribute));
-=======
   vector<catalog::Column> columns;
   size_t curr_col_offset = 0;
   for (auto expr : output_exprs) {
@@ -153,8 +130,11 @@
       // For more complex expression, we need to do evaluation in Executor
       expression::ExpressionUtil::EvaluateExpression(child_expr_map,
                                                      expr.get());
-      tl.emplace_back(curr_col_offset, expr->Copy());
->>>>>>> 48f51512
+      planner::DerivedAttribute attribute;
+      attribute.expr = expr->Copy();
+      attribute.attribute_info.type = attribute.expr->GetValueType();
+
+      tl.emplace_back(curr_col_offset, attribute);
     }
     (*output_expr_map_)[expr] = curr_col_offset++;
     columns.push_back(catalog::Column(
@@ -359,7 +339,12 @@
     update_col_ids.insert(col_id);
     expression::ExpressionUtil::EvaluateExpression(table_expr_map,
                                                    update->value);
-    tl.emplace_back(col_id, update->value->Copy());
+
+    planner::DerivedAttribute attribute;
+    attribute.expr = update->value->Copy();
+    attribute.attribute_info.type = attribute.expr->GetValueType();
+
+    tl.emplace_back(col_id, attribute);
   }
 
   // Add other columns to direct map
@@ -435,7 +420,11 @@
       dml.emplace_back(col_pos, make_pair(0, child_expr_map[expr]));
     } else {
       // For other exprs such as OperatorExpr, use target list
-      tl.emplace_back(col_pos, expr->Copy());
+      planner::DerivedAttribute attribute;
+      attribute.expr = expr->Copy();
+      attribute.attribute_info.type = attribute.expr->GetValueType();
+
+      tl.emplace_back(col_pos, attribute);
     }
 
     (*output_expr_map_)[expr] = col_pos;
