//===----------------------------------------------------------------------===//
//
//                         Peloton
//
// operator_to_plan_transformer.cpp
//
// Identification: src/optimizer/operator_to_plan_transformer.cpp
//
// Copyright (c) 2015-16, Carnegie Mellon University Database Group
//
//===----------------------------------------------------------------------===//

#include "planner/update_plan.h"
#include "expression/expression_util.h"

#include "optimizer/operator_expression.h"
#include "optimizer/operator_to_plan_transformer.h"
#include "optimizer/properties.h"
#include "planner/hash_join_plan.h"
#include "planner/nested_loop_join_plan.h"
#include "planner/projection_plan.h"
#include "planner/seq_scan_plan.h"
#include "planner/order_by_plan.h"
#include "planner/limit_plan.h"
//#include <tuple>

namespace peloton {
namespace optimizer {

OperatorToPlanTransformer::OperatorToPlanTransformer() {}

std::unique_ptr<planner::AbstractPlan>
OperatorToPlanTransformer::ConvertOpExpression(
    std::shared_ptr<OperatorExpression> plan, PropertySet *requirements,
    std::vector<PropertySet> *required_input_props,
    std::vector<std::unique_ptr<planner::AbstractPlan>> &children_plans,
    std::vector<std::vector<std::tuple<oid_t, oid_t, oid_t>>> &
        children_output_columns,
    std::vector<std::tuple<oid_t, oid_t, oid_t>> *output_columns) {
  requirements_ = requirements;
  required_input_props_ = required_input_props;
  children_plans_ = std::move(children_plans);
  children_output_columns_ = std::move(children_output_columns);
  output_columns_ = output_columns;
  VisitOpExpression(plan);
  return std::move(output_plan_);
}

void OperatorToPlanTransformer::Visit(const PhysicalScan *op) {
  std::vector<oid_t> column_ids;

  // Scan predicates
  auto predicate_prop =
      requirements_->GetPropertyOfType(PropertyType::PREDICATE)
          ->As<PropertyPredicate>();

  expression::AbstractExpression *predicate = nullptr;
  if (predicate_prop != nullptr) {
    predicate = predicate_prop->GetPredicate()->Copy();
  }

  // Scan columns
  auto column_prop = requirements_->GetPropertyOfType(PropertyType::COLUMNS)
                         ->As<PropertyColumns>();

  PL_ASSERT(column_prop != nullptr);

  // Add col_ids for SELECT *
  if (column_prop->IsStarExpressionInColumn()) {
    size_t col_num = op->table_->GetSchema()->GetColumnCount();
    auto db_id = op->table_->GetDatabaseOid();
    oid_t table_id = op->table_->GetOid();
    for (oid_t i = 0; i < col_num; ++i) {
      column_ids.push_back(i);
      if (output_columns_ != nullptr)
        output_columns_->emplace_back(std::make_tuple(db_id, table_id, i));
    }
  } else {
    for (size_t column_idx = 0; column_idx < column_prop->GetSize();
         column_idx++) {
      auto col = column_prop->GetColumn(column_idx);
      oid_t id = std::get<2>(col->GetBoundOid());
      column_ids.push_back(id);

      // record output column mapping
      if (output_columns_ != nullptr)
        output_columns_->emplace_back(col->GetBoundOid());
    }
  }

  output_plan_.reset(
      new planner::SeqScanPlan(op->table_, predicate, column_ids));
}

void OperatorToPlanTransformer::Visit(const PhysicalProject *) {
  auto project_prop = requirements_->GetPropertyOfType(PropertyType::PROJECT)
                          ->As<PropertyProjection>();
<<<<<<< HEAD

=======
  (void)project_prop;
>>>>>>> 004c892f
  size_t project_list_size = project_prop->GetProjectionListSize();

  // expressions to evaluate
  TargetList tl = TargetList();
  // columns which can be returned directly
  DirectMapList dml = DirectMapList();
  // schema of the projections output
  std::vector<catalog::Column> columns;

  for (size_t project_idx = 0; project_idx < project_list_size; project_idx++) {
    auto expr = project_prop->GetProjection(project_idx);
    std::string column_name;

    // if the root of the expression is a column value we can
    // just do a direct mapping
    if (expr->GetExpressionType() == ExpressionType::VALUE_TUPLE) {
      auto tup_expr = (expression::TupleValueExpression *)expr;
      column_name = tup_expr->GetColumnName();
      dml.push_back(
          DirectMap(project_idx, std::make_pair(0, tup_expr->GetColumnId())));
    }
    // otherwise we need to evaluat the expression
    else {
      column_name = "expr" + std::to_string(project_idx);
      planner::DerivedAttribute attribute;
      attribute.expr = expr->Copy();
      attribute.attribute_info.type = attribute.expr->GetValueType();
      tl.push_back(Target(project_idx, attribute));
    }
    columns.push_back(catalog::Column(
        expr->GetValueType(), type::Type::GetTypeSize(expr->GetValueType()),
        column_name));
  }

  // build the projection plan node and insert aboce the scan
  std::unique_ptr<planner::ProjectInfo> proj_info(
      new planner::ProjectInfo(std::move(tl), std::move(dml)));
  std::shared_ptr<catalog::Schema> schema_ptr(new catalog::Schema(columns));
  std::unique_ptr<planner::AbstractPlan> project_plan(
      new planner::ProjectionPlan(std::move(proj_info), schema_ptr));

  PL_ASSERT(children_plans_.size() == 1);
  project_plan->AddChild(std::move(children_plans_[0]));

  output_plan_ = std::move(project_plan);
}

void OperatorToPlanTransformer::Visit(const PhysicalLimit *op) {
  PL_ASSERT(children_plans_.size() == 1);

  // Limit Operator does not change the column mapping
  if (output_columns_ != nullptr)
    *output_columns_ = children_output_columns_[0];

  std::unique_ptr<planner::AbstractPlan> limit_plan(
      new planner::LimitPlan(op->limit, op->offset));
  limit_plan->AddChild(std::move(children_plans_[0]));
  output_plan_ = std::move(limit_plan);
}

void OperatorToPlanTransformer::Visit(const PhysicalOrderBy *op) {
  // Get child plan
  PL_ASSERT(children_plans_.size() == 1);

  std::vector<oid_t> sort_col_ids;
  std::vector<bool> sort_flags;
  for (auto &col : op->sort_columns) {
    // Check which column
    // in the table produced
    // by the child operator
    // is the sort column
    for (oid_t child_col_id = 0;
         child_col_id < children_output_columns_[0].size(); ++child_col_id) {
      if (col->GetBoundOid() == children_output_columns_[0][child_col_id]) {
        sort_col_ids.emplace_back(child_col_id);
        break;
      }
    }
  }

  for (auto asc_flag : op->sort_ascending) {
    // Planner use desc flag
    sort_flags.push_back(asc_flag ^ 1);
  }

  std::vector<oid_t> column_ids;
  // Get output columns
  auto column_prop = requirements_->GetPropertyOfType(PropertyType::COLUMNS)
                         ->As<PropertyColumns>();

  PL_ASSERT(column_prop != nullptr);

  if (column_prop->IsStarExpressionInColumn()) {
    for (oid_t child_col_id = 0;
         child_col_id < children_output_columns_[0].size(); ++child_col_id) {
      column_ids.emplace_back(child_col_id);
      if (output_columns_ != nullptr)
        output_columns_->emplace_back(
            children_output_columns_[0][child_col_id]);
    }
  } else {
    for (size_t column_idx = 0; column_idx < column_prop->GetSize();
         column_idx++) {
      auto col = column_prop->GetColumn(column_idx);
      // transform global column
      // to column offset
      for (oid_t child_col_id = 0;
           child_col_id < children_output_columns_[0].size(); ++child_col_id) {
        if (col->GetBoundOid() == children_output_columns_[0][child_col_id]) {
          column_ids.emplace_back(child_col_id);
          // record output column mapping
          if (output_columns_ != nullptr)
            output_columns_->emplace_back(col->GetBoundOid());
          break;
        }
      }
    }
  }

  std::unique_ptr<planner::AbstractPlan> order_by_plan(
      new planner::OrderByPlan(sort_col_ids, sort_flags, column_ids));

  // Add child
  order_by_plan->AddChild(std::move(children_plans_[0]));
  output_plan_ = std::move(order_by_plan);
}
void OperatorToPlanTransformer::Visit(const PhysicalFilter *) {}

void OperatorToPlanTransformer::Visit(const PhysicalInnerNLJoin *) {}

void OperatorToPlanTransformer::Visit(const PhysicalLeftNLJoin *) {}

void OperatorToPlanTransformer::Visit(const PhysicalRightNLJoin *) {}

void OperatorToPlanTransformer::Visit(const PhysicalOuterNLJoin *) {}

void OperatorToPlanTransformer::Visit(const PhysicalInnerHashJoin *) {}

void OperatorToPlanTransformer::Visit(const PhysicalLeftHashJoin *) {}

void OperatorToPlanTransformer::Visit(const PhysicalRightHashJoin *) {}

void OperatorToPlanTransformer::Visit(const PhysicalOuterHashJoin *) {}
void OperatorToPlanTransformer::Visit(const PhysicalInsert *op) {
  std::unique_ptr<planner::AbstractPlan> insert_plan(
      new planner::InsertPlan(op->target_table, op->columns, op->values));
  output_plan_ = std::move(insert_plan);
}
void OperatorToPlanTransformer::Visit(const PhysicalDelete *op) {
  // TODO: Support index scan
  auto scan_plan = (planner::AbstractScan *)children_plans_[0].get();
  PL_ASSERT(scan_plan != nullptr);

  // Add predicates
  const expression::AbstractExpression *predicates = scan_plan->GetPredicate();
  std::unique_ptr<planner::AbstractPlan> delete_plan(
      new planner::DeletePlan(op->target_table, predicates));

  // Add child
  delete_plan->AddChild(std::move(children_plans_[0]));
  output_plan_ = std::move(delete_plan);
}
void OperatorToPlanTransformer::Visit(const PhysicalUpdate *op) {
  // TODO: Support index scan
  std::unique_ptr<planner::AbstractPlan> update_plan(
      new planner::UpdatePlan(op->update_stmt));
  output_plan_ = std::move(update_plan);
}

void OperatorToPlanTransformer::VisitOpExpression(
    std::shared_ptr<OperatorExpression> op) {
  op->Op().Accept(this);
}

} /* namespace optimizer */
} /* namespace peloton */<|MERGE_RESOLUTION|>--- conflicted
+++ resolved
@@ -95,11 +95,7 @@
 void OperatorToPlanTransformer::Visit(const PhysicalProject *) {
   auto project_prop = requirements_->GetPropertyOfType(PropertyType::PROJECT)
                           ->As<PropertyProjection>();
-<<<<<<< HEAD
-
-=======
   (void)project_prop;
->>>>>>> 004c892f
   size_t project_list_size = project_prop->GetProjectionListSize();
 
   // expressions to evaluate
