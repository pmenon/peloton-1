//===----------------------------------------------------------------------===//
//
//                         Peloton
//
// type.cpp
//
// Identification: src/codegen/type.cpp
//
// Copyright (c) 2015-17, Carnegie Mellon University Database Group
//
//===----------------------------------------------------------------------===//

#include "codegen/type.h"

#include "codegen/if.h"
#include "codegen/values_runtime_proxy.h"
#include "type/value.h"

namespace peloton {
namespace codegen {

//===----------------------------------------------------------------------===//
// Type casting
//===----------------------------------------------------------------------===//

struct InvalidCast : public Type::Cast {
  Value DoCast(UNUSED_ATTRIBUTE CodeGen &codegen, const Value &value,
               type::Type::TypeId to_type) const override {
    throw NotImplementedException{StringUtil::Format(
        "Cannot cast %s to %s", TypeIdToString(value.GetType()), to_type)};
  }
};

//===----------------------------------------------------------------------===//
// Boolean casting rules
//===----------------------------------------------------------------------===//

struct CastBoolean : public Type::Cast {
  // Cast the boolean value into the provided type
  Value DoCast(CodeGen &codegen, const Value &value,
               type::Type::TypeId to_type) const override {
    PL_ASSERT(Type::IsIntegral(value.GetType()));

    // Types for the casted-to type
    llvm::Type *val_type = nullptr, *len_type = nullptr;
    Type::GetTypeForMaterialization(codegen, to_type, val_type, len_type);

    if (Type::IsIntegral(to_type)) {
      // Any integral value requires a zero-extension
      return Value{to_type, codegen->CreateZExt(value.GetValue(), val_type)};
    } else if (Type::IsNumeric(to_type)) {
      // Convert this boolean (unsigned int) into the double type
      return Value{to_type, codegen->CreateUIToFP(value.GetValue(), val_type)};
    }

    // TODO: Fill me out
    // Can't do anything else for now
    throw NotImplementedException{StringUtil::Format(
        "Cannot cast %s to %s", TypeIdToString(value.GetType()), to_type)};
  }
};

//===----------------------------------------------------------------------===//
// Integer (8-, 16-, 32-, 64-bit) casting rules
//===----------------------------------------------------------------------===//

struct CastInteger : public Type::Cast {
  // Cast the given integer value into the provided type
  Value DoCast(CodeGen &codegen, const Value &value,
               type::Type::TypeId to_type) const override {
    PL_ASSERT(Type::IsIntegral(value.GetType()));

    // Types for the casted-to type
    llvm::Type *val_type = nullptr, *len_type = nullptr;
    Type::GetTypeForMaterialization(codegen, to_type, val_type, len_type);

    if (Type::IsIntegral(to_type)) {
      // For integral casts, we need to either truncate or sign-extend
      uint32_t curr_size = Type::GetFixedSizeForType(value.GetType());
      uint32_t target_size = Type::GetFixedSizeForType(to_type);

      llvm::Value *res = nullptr;
      if (curr_size == target_size) {
        res = value.GetValue();
      } else if (curr_size < target_size) {
        res = codegen->CreateSExt(value.GetValue(), val_type);
      } else {
        res = codegen->CreateTrunc(value.GetValue(), val_type);
      }

      // We're done
      return Value{to_type, res};
    } else if (Type::IsNumeric(to_type)) {
      // Convert this integral value into a floating point double
      llvm::Value *res = codegen->CreateSIToFP(value.GetValue(), val_type);

      // We're done
      return Value{to_type, res};
    }

    // TODO: Fill me out
    // Can't do anything else for now
    throw NotImplementedException{StringUtil::Format(
        "Cannot cast %s to %s", TypeIdToString(value.GetType()), to_type)};
  }
};

//===----------------------------------------------------------------------===//
// Decimal casting rules
//===----------------------------------------------------------------------===//

struct CastDecimal : public Type::Cast {
  // Cast the given decimal value into the provided type
  Value DoCast(CodeGen &codegen, const Value &value,
               type::Type::TypeId to_type) const override {
    PL_ASSERT(Type::IsIntegral(value.GetType()));

    // Types for the casted-to type
    llvm::Type *val_type = nullptr, *len_type = nullptr;
    Type::GetTypeForMaterialization(codegen, to_type, val_type, len_type);

    if (Type::IsIntegral(to_type)) {
      // Convert the decimal value into an integral value
      llvm::Value *res = codegen->CreateFPToSI(value.GetValue(), val_type);

      // We're done
      return Value{to_type, res};
    } else if (Type::IsNumeric(to_type)) {
      // Just return the value
      return value;
    }

    // TODO: Fill me out
    // Can't do anything else for now
    throw NotImplementedException{StringUtil::Format(
        "Cannot cast %s to %s", TypeIdToString(value.GetType()), to_type)};
  }
};

//===----------------------------------------------------------------------===//
// Default Comparison
//===----------------------------------------------------------------------===//

// Main comparison functions
Value Type::Comparison::DoCompareLt(UNUSED_ATTRIBUTE CodeGen &codegen,
                                    const Value &left,
                                    const Value &right) const {
  std::string msg = StringUtil::Format(
      "Invalid LT comparison between types %s and %s",
      TypeIdToString(left.GetType()), TypeIdToString(right.GetType()));
  throw Exception{EXCEPTION_TYPE_NOT_IMPLEMENTED, msg};
}

Value Type::Comparison::DoCompareLte(UNUSED_ATTRIBUTE CodeGen &codegen,
                                     const Value &left,
                                     const Value &right) const {
  std::string msg = StringUtil::Format(
      "Invalid LTE comparison between types %s and %s",
      TypeIdToString(left.GetType()), TypeIdToString(right.GetType()));
  throw Exception{EXCEPTION_TYPE_NOT_IMPLEMENTED, msg};
}

Value Type::Comparison::DoCompareEq(UNUSED_ATTRIBUTE CodeGen &codegen,
                                    const Value &left,
                                    const Value &right) const {
  std::string msg = StringUtil::Format(
      "Invalid EQ comparison between types %s and %s",
      TypeIdToString(left.GetType()), TypeIdToString(right.GetType()));
  throw Exception{EXCEPTION_TYPE_NOT_IMPLEMENTED, msg};
}

Value Type::Comparison::DoCompareNe(UNUSED_ATTRIBUTE CodeGen &codegen,
                                    const Value &left,
                                    const Value &right) const {
  std::string msg = StringUtil::Format(
      "Invalid NE comparison between types %s and %s",
      TypeIdToString(left.GetType()), TypeIdToString(right.GetType()));
  throw Exception{EXCEPTION_TYPE_NOT_IMPLEMENTED, msg};
}

Value Type::Comparison::DoCompareGt(UNUSED_ATTRIBUTE CodeGen &codegen,
                                    const Value &left,
                                    const Value &right) const {
  std::string msg = StringUtil::Format(
      "Invalid GT comparison between types %s and %s",
      TypeIdToString(left.GetType()), TypeIdToString(right.GetType()));
  throw Exception{EXCEPTION_TYPE_NOT_IMPLEMENTED, msg};
}

Value Type::Comparison::DoCompareGte(UNUSED_ATTRIBUTE CodeGen &codegen,
                                     const Value &left,
                                     const Value &right) const {
  std::string msg = StringUtil::Format(
      "Invalid GTE comparison between types %s and %s",
      TypeIdToString(left.GetType()), TypeIdToString(right.GetType()));
  throw Exception{EXCEPTION_TYPE_NOT_IMPLEMENTED, msg};
}

Value Type::Comparison::DoComparisonForSort(UNUSED_ATTRIBUTE CodeGen &codegen,
                                            const Value &left,
                                            const Value &right) const {
  std::string msg = StringUtil::Format(
      "Invalid SORT comparison between types %s and %s",
      TypeIdToString(left.GetType()), TypeIdToString(right.GetType()));
  throw Exception{EXCEPTION_TYPE_NOT_IMPLEMENTED, msg};
}

//===----------------------------------------------------------------------===//
// BOOL Comparison
//
// Boolean comparisons can only compare two boolean types. So the assumption for
// all the functions is that the types of both the left and right argument are
// type::Type::TypeId::BOOLEAN.
//===----------------------------------------------------------------------===//

struct BooleanComparison : public Type::Comparison {
  Value DoCompareLt(CodeGen &codegen, const Value &left,
                    const Value &right) const override {
    PL_ASSERT(right.GetType() == type::Type::TypeId::BOOLEAN);

    // Do the comparison
    llvm::Value *result =
        codegen->CreateICmpULT(left.GetValue(), right.GetValue());

    // Return the result
    return Value{left.GetType(), result};
  }

  Value DoCompareLte(CodeGen &codegen, const Value &left,
                     const Value &right) const override {
    PL_ASSERT(right.GetType() == type::Type::TypeId::BOOLEAN);

    // Do the comparison
    llvm::Value *result =
        codegen->CreateICmpULE(left.GetValue(), right.GetValue());

    // Return the result
    return Value{left.GetType(), result};
  }

  Value DoCompareEq(CodeGen &codegen, const Value &left,
                    const Value &right) const override {
    PL_ASSERT(right.GetType() == type::Type::TypeId::BOOLEAN);

    // Do the comparison
    llvm::Value *result =
        codegen->CreateICmpEQ(left.GetValue(), right.GetValue());

    // Return the result
    return Value{left.GetType(), result};
  }

  Value DoCompareNe(CodeGen &codegen, const Value &left,
                    const Value &right) const override {
    PL_ASSERT(right.GetType() == type::Type::TypeId::BOOLEAN);

    // Do the comparison
    llvm::Value *result =
        codegen->CreateICmpNE(left.GetValue(), right.GetValue());

    // Return the result
    return Value{left.GetType(), result};
  }

  Value DoCompareGt(CodeGen &codegen, const Value &left,
                    const Value &right) const override {
    PL_ASSERT(right.GetType() == type::Type::TypeId::BOOLEAN);

    // Do the comparison
    llvm::Value *result =
        codegen->CreateICmpUGT(left.GetValue(), right.GetValue());

    // Return the result
    return Value{left.GetType(), result};
  }

  Value DoCompareGte(CodeGen &codegen, const Value &left,
                     const Value &right) const override {
    PL_ASSERT(right.GetType() == type::Type::TypeId::BOOLEAN);

    // Do the comparison
    llvm::Value *result =
        codegen->CreateICmpUGE(left.GetValue(), right.GetValue());

    // Return the result
    return Value{left.GetType(), result};
  }

  Value DoComparisonForSort(CodeGen &codegen, const Value &left,
                            const Value &right) const override {
    PL_ASSERT(right.GetType() == type::Type::TypeId::BOOLEAN);

    // For boolean sorting, we convert 1-bit boolean values into a 32-bit number
    llvm::Type *int32 = codegen.Int32Type();

    llvm::Value *casted_left = codegen->CreateZExt(left.GetValue(), int32);
    llvm::Value *casted_right = codegen->CreateZExt(right.GetValue(), int32);

    // Just subtract the values to get a stable sort
    llvm::Value *result = codegen->CreateSub(casted_left, casted_right);

    // Return the result of the comparison
    return Value{type::Type::TypeId::INTEGER, result};
  }
};

//===----------------------------------------------------------------------===//
// INTEGER Comparison
//
// Comparison functions where the left value is guaranteed to be an integral
// type of arbitrary bit size.
//===----------------------------------------------------------------------===//

struct IntegerComparison : public Type::Comparison {
  void CastToCorrectType(CodeGen &codegen, const Value &left,
                         const Value &right, Value &proper_left,
                         Value &proper_right) const {
    proper_left = left;
    proper_right = right;

    // If the types don't match, we'll need to do some casting
    if (left.GetType() != right.GetType()) {
      uint32_t left_size = Type::GetFixedSizeForType(left.GetType());
      uint32_t right_size = Type::GetFixedSizeForType(right.GetType());
      if (left_size < right_size) {
        proper_left = left.CastTo(codegen, right.GetType());
      } else {
        proper_right = right.CastTo(codegen, left.GetType());
      }
    }
  }

  Value DoCompareLt(CodeGen &codegen, const Value &left,
                    const Value &right) const override {
    // Cast appropriately
    Value proper_left, proper_right;
    CastToCorrectType(codegen, left, right, proper_left, proper_right);

    // Do comparison
    llvm::Value *result =
        codegen->CreateICmpSLT(proper_left.GetValue(), proper_right.GetValue());

    // Return the result
    return Value{type::Type::TypeId::BOOLEAN, result};
  }

  Value DoCompareLte(CodeGen &codegen, const Value &left,
                     const Value &right) const override {
    Value proper_left, proper_right;
    CastToCorrectType(codegen, left, right, proper_left, proper_right);

    // Do comparison
    llvm::Value *result =
        codegen->CreateICmpSLE(proper_left.GetValue(), proper_right.GetValue());

    // Return the result
    return Value{type::Type::TypeId::BOOLEAN, result};
  }

  Value DoCompareEq(CodeGen &codegen, const Value &left,
                    const Value &right) const override {
    Value proper_left, proper_right;
    CastToCorrectType(codegen, left, right, proper_left, proper_right);

    // Do comparison
    llvm::Value *result =
        codegen->CreateICmpEQ(proper_left.GetValue(), proper_right.GetValue());

    // Return the result
    return Value{type::Type::TypeId::BOOLEAN, result};
  }

  Value DoCompareNe(CodeGen &codegen, const Value &left,
                    const Value &right) const override {
    Value proper_left, proper_right;
    CastToCorrectType(codegen, left, right, proper_left, proper_right);

    // Do comparison
    llvm::Value *result =
        codegen->CreateICmpNE(proper_left.GetValue(), proper_right.GetValue());

    // Return the result
    return Value{type::Type::TypeId::BOOLEAN, result};
  }

  Value DoCompareGt(CodeGen &codegen, const Value &left,
                    const Value &right) const override {
    Value proper_left, proper_right;
    CastToCorrectType(codegen, left, right, proper_left, proper_right);

    // Do comparison
    llvm::Value *result =
        codegen->CreateICmpSGT(proper_left.GetValue(), proper_right.GetValue());

    // Return the result
    return Value{type::Type::TypeId::BOOLEAN, result};
  }

  Value DoCompareGte(CodeGen &codegen, const Value &left,
                     const Value &right) const override {
    Value proper_left, proper_right;
    CastToCorrectType(codegen, left, right, proper_left, proper_right);

    // Do comparison
    llvm::Value *result =
        codegen->CreateICmpSGE(proper_left.GetValue(), proper_right.GetValue());

    // Return the result
    return Value{type::Type::TypeId::BOOLEAN, result};
  }

  Value DoComparisonForSort(CodeGen &codegen, const Value &left,
                            const Value &right) const override {
    // For integer comparisons, just subtract left from right and cast the
    // result to a 32-bit value
    Value sub_result = left.Sub(codegen, right);
    return sub_result.CastTo(codegen, type::Type::TypeId::INTEGER);
  }
};

//===----------------------------------------------------------------------===//
// DECIMAL Comparison
//
// Comparison functions where the left value is guaranteed to be an 8-byte
// floating point number (i.e., a Peloton DECIMAL SQL type)
//===----------------------------------------------------------------------===//

struct DecimalComparison : public Type::Comparison {
  llvm::Value *CastToCorrectType(CodeGen &codegen, const Value &o,
                                 llvm::Type *llvm_type) const {
    // Properly cast the right value to the correct type
    llvm::Value *raw_right = o.GetValue();
    if (o.GetType() != type::Type::TypeId::DECIMAL) {
      // Cast the right-side values from a floating point value to integer
      raw_right = codegen->CreateSIToFP(o.GetValue(), llvm_type);
    }
    return raw_right;
  }

  Value DoCompareLt(CodeGen &codegen, const Value &left,
                    const Value &right) const override {
    // Properly cast the right value to the correct type
    llvm::Value *raw_right =
        CastToCorrectType(codegen, right, left.GetValue()->getType());

    // Do the comparison
    llvm::Value *result = codegen->CreateFCmpULT(left.GetValue(), raw_right);

    // Return the result
    return Value{type::Type::TypeId::BOOLEAN, result};
  }

  Value DoCompareLte(CodeGen &codegen, const Value &left,
                     const Value &right) const override {
    // Properly cast the right value to the correct type
    llvm::Value *raw_right =
        CastToCorrectType(codegen, right, left.GetValue()->getType());

    // Do the comparison
    llvm::Value *result = codegen->CreateFCmpULE(left.GetValue(), raw_right);

    // Return the result
    return Value{type::Type::TypeId::BOOLEAN, result};
  }

  Value DoCompareEq(CodeGen &codegen, const Value &left,
                    const Value &right) const override {
    // Properly cast the right value to the correct type
    llvm::Value *raw_right =
        CastToCorrectType(codegen, right, left.GetValue()->getType());

    // Do the comparison
    llvm::Value *result = codegen->CreateFCmpUEQ(left.GetValue(), raw_right);

    // Return the result
    return Value{type::Type::TypeId::BOOLEAN, result};
  }

  Value DoCompareNe(CodeGen &codegen, const Value &left,
                    const Value &right) const override {
    // Properly cast the right value to the correct type
    llvm::Value *raw_right =
        CastToCorrectType(codegen, right, left.GetValue()->getType());

    // Do the comparison
    llvm::Value *result = codegen->CreateFCmpUNE(left.GetValue(), raw_right);

    // Return the result
    return Value{type::Type::TypeId::BOOLEAN, result};
  }

  Value DoCompareGt(CodeGen &codegen, const Value &left,
                    const Value &right) const override {
    // Properly cast the right value to the correct type
    llvm::Value *raw_right =
        CastToCorrectType(codegen, right, left.GetValue()->getType());

    // Do the comparison
    llvm::Value *result = codegen->CreateFCmpUGT(left.GetValue(), raw_right);

    // Return the result
    return Value{type::Type::TypeId::BOOLEAN, result};
  }

  Value DoCompareGte(CodeGen &codegen, const Value &left,
                     const Value &right) const override {
    // Properly cast the right value to the correct type
    llvm::Value *raw_right =
        CastToCorrectType(codegen, right, left.GetValue()->getType());

    // Do the comparison
    llvm::Value *result = codegen->CreateFCmpUGE(left.GetValue(), raw_right);

    // Return the result
    return Value{type::Type::TypeId::BOOLEAN, result};
  }

  Value DoComparisonForSort(CodeGen &codegen, const Value &left,
                            const Value &right) const override {
    // Properly cast the right value to the correct type
    llvm::Value *raw_right =
        CastToCorrectType(codegen, right, left.GetValue()->getType());

    // Do the subtraction
    llvm::Value *result = codegen->CreateFSub(left.GetValue(), raw_right);

    // Cast to 32-bit integer
    llvm::Type *int32 = codegen.Int32Type();
    llvm::Value *casted_result = codegen->CreateFPToSI(result, int32);

    // Return the result for sorting
    return Value{type::Type::TypeId::INTEGER, casted_result};
  }
};

//===----------------------------------------------------------------------===//
// VARLEN Comparison
//
// Comparison functions where the left value is guaranteed to be variable length
// string or binary value
//===----------------------------------------------------------------------===//

struct VarlenComparison : public Type::Comparison {
  llvm::Value *CallCompareStrings(CodeGen &codegen, const Value &left,
                                  const Value &right) const {
    // Get the proxy to ValuesRuntime::CompareStrings(...)
    auto *cmp_func = ValuesRuntimeProxy::_CompareStrings::GetFunction(codegen);

    // Setup the function arguments and invoke the call
    std::vector<llvm::Value *> args = {left.GetValue(), left.GetLength(),
                                       right.GetValue(), right.GetLength()};
    return codegen.CallFunc(cmp_func, args);
  }

  Value DoCompareLt(CodeGen &codegen, const Value &left,
                    const Value &right) const override {
    PL_ASSERT(right.GetType() == type::Type::TypeId::VARCHAR);

    // Call CompareStrings(...)
    llvm::Value *result = CallCompareStrings(codegen, left, right);

    // Check if the result is < 0
    result = codegen->CreateICmpSLT(result, codegen.Const32(0));

    // Return the comparison
    return Value{type::Type::TypeId::BOOLEAN, result};
  }

  Value DoCompareLte(CodeGen &codegen, const Value &left,
                     const Value &right) const override {
    PL_ASSERT(right.GetType() == type::Type::TypeId::VARCHAR);

    // Call CompareStrings(...)
    llvm::Value *result = CallCompareStrings(codegen, left, right);

    // Check if the result is <= 0
    result = codegen->CreateICmpSLE(result, codegen.Const32(0));

    // Return the comparison
    return Value{type::Type::TypeId::BOOLEAN, result};
  }

  Value DoCompareEq(CodeGen &codegen, const Value &left,
                    const Value &right) const override {
    PL_ASSERT(right.GetType() == type::Type::TypeId::VARCHAR);

    // Call CompareStrings(...)
    llvm::Value *result = CallCompareStrings(codegen, left, right);

    // Check if the result is == 0
    result = codegen->CreateICmpEQ(result, codegen.Const32(0));

    // Return the comparison
    return Value{type::Type::TypeId::BOOLEAN, result};
  }

  Value DoCompareNe(CodeGen &codegen, const Value &left,
                    const Value &right) const override {
    PL_ASSERT(right.GetType() == type::Type::TypeId::VARCHAR);

    // Call CompareStrings(...)
    llvm::Value *result = CallCompareStrings(codegen, left, right);

    // Check if the result is == 0
    result = codegen->CreateICmpNE(result, codegen.Const32(0));

    // Return the comparison
    return Value{type::Type::TypeId::BOOLEAN, result};
  }

  Value DoCompareGt(CodeGen &codegen, const Value &left,
                    const Value &right) const override {
    PL_ASSERT(right.GetType() == type::Type::TypeId::VARCHAR);

    // Call CompareStrings(...)
    llvm::Value *result = CallCompareStrings(codegen, left, right);

    // Check if the result is > 0
    result = codegen->CreateICmpSGT(result, codegen.Const32(0));

    // Return the comparison
    return Value{type::Type::TypeId::BOOLEAN, result};
  }

  Value DoCompareGte(CodeGen &codegen, const Value &left,
                     const Value &right) const override {
    PL_ASSERT(right.GetType() == type::Type::TypeId::VARCHAR);

    // Call CompareStrings(...)
    llvm::Value *result = CallCompareStrings(codegen, left, right);

    // Check if the result is >= 0
    result = codegen->CreateICmpSGT(result, codegen.Const32(0));

    // Return the comparison
    return Value{type::Type::TypeId::BOOLEAN, result};
  }

  Value DoComparisonForSort(CodeGen &codegen, const Value &left,
                            const Value &right) const override {
    PL_ASSERT(right.GetType() == type::Type::TypeId::VARCHAR);

    // Call CompareStrings(...)
    llvm::Value *result = CallCompareStrings(codegen, left, right);

    // Return the comparison
    return Value{type::Type::TypeId::INTEGER, result};
  }
};

//===----------------------------------------------------------------------===//
// INTEGER OPS
//
// This class assumes both the left and right inputs and integer values of the
// same type
//===----------------------------------------------------------------------===//

struct IntegerAdd : public Type::BinaryOperator {
  bool SupportsTypes(type::Type::TypeId left_type,
                     type::Type::TypeId right_type) const override {
    return Type::IsIntegral(left_type) && Type::IsIntegral(right_type);
  }

  Value DoWork(CodeGen &codegen, const Value &left, const Value &right,
               Value::OnError on_error) const override {
    // The convention for this function is: sizeof(left) >= sizeof(right)

    codegen::Value proper_left = left;
    codegen::Value proper_right = right;

    // If the types don't match, we'll need to do some casting
    if (left.GetType() != right.GetType()) {
      uint32_t left_size = Type::GetFixedSizeForType(left.GetType());
      uint32_t right_size = Type::GetFixedSizeForType(right.GetType());
      if (left_size < right_size) {
        proper_left = left.CastTo(codegen, right.GetType());
      } else {
        proper_right = right.CastTo(codegen, left.GetType());
      }
    }

    // Do addition
    llvm::Value *overflow_bit = nullptr;
    llvm::Value *result = codegen.CallAddWithOverflow(
        proper_left.GetValue(), proper_right.GetValue(), overflow_bit);

    if (on_error == Value::OnError::Exception) {
      codegen.ThrowIfOverflow(overflow_bit);
    }

    // Return result
    return Value{proper_left.GetType(), result};
  }
};

struct IntegerSub : public Type::BinaryOperator {
  bool SupportsTypes(type::Type::TypeId left_type,
                     type::Type::TypeId right_type) const override {
    return Type::IsIntegral(left_type) && Type::IsIntegral(right_type);
  }

  Value DoWork(CodeGen &codegen, const Value &left, const Value &right,
               Value::OnError on_error) const override {
    // The convention for this function is: sizeof(left) >= sizeof(right)

    codegen::Value proper_left = left;
    codegen::Value proper_right = right;

    // If the types don't match, we'll need to do some casting
    if (left.GetType() != right.GetType()) {
      uint32_t left_size = Type::GetFixedSizeForType(left.GetType());
      uint32_t right_size = Type::GetFixedSizeForType(right.GetType());
      if (left_size < right_size) {
        proper_left = left.CastTo(codegen, right.GetType());
      } else {
        proper_right = right.CastTo(codegen, left.GetType());
      }
    }

    // Do subtraction
    llvm::Value *overflow_bit = nullptr;
    llvm::Value *result = codegen.CallSubWithOverflow(
        proper_left.GetValue(), proper_right.GetValue(), overflow_bit);

    if (on_error == Value::OnError::Exception) {
      codegen.ThrowIfOverflow(overflow_bit);
    }

    // Return result
    return Value{proper_left.GetType(), result};
  }
};

struct IntegerMul : public Type::BinaryOperator {
  bool SupportsTypes(type::Type::TypeId left_type,
                     type::Type::TypeId right_type) const override {
    return Type::IsIntegral(left_type) && Type::IsIntegral(right_type);
  }

  Value DoWork(CodeGen &codegen, const Value &left, const Value &right,
               Value::OnError on_error) const override {
    codegen::Value proper_left = left;
    codegen::Value proper_right = right;

    // If the types don't match, we'll need to do some casting
    if (left.GetType() != right.GetType()) {
      uint32_t left_size = Type::GetFixedSizeForType(left.GetType());
      uint32_t right_size = Type::GetFixedSizeForType(right.GetType());
      if (left_size < right_size) {
        proper_left = left.CastTo(codegen, right.GetType());
      } else {
        proper_right = right.CastTo(codegen, left.GetType());
      }
    }

    // Do multiplication
    llvm::Value *overflow_bit = nullptr;
    llvm::Value *result = codegen.CallMulWithOverflow(
        proper_left.GetValue(), proper_right.GetValue(), overflow_bit);

    if (on_error == Value::OnError::Exception) {
      codegen.ThrowIfOverflow(overflow_bit);
    }

    // Return result
    return Value{proper_left.GetType(), result};
  }
};

struct IntegerDiv : public Type::BinaryOperator {
  bool SupportsTypes(type::Type::TypeId left_type,
                     type::Type::TypeId right_type) const override {
    return Type::IsIntegral(left_type) && Type::IsIntegral(right_type);
  }

  Value DoWork(CodeGen &codegen, const Value &left, const Value &right,
               Value::OnError on_error) const override {
    codegen::Value proper_left = left;
    codegen::Value proper_right = right;

    // If the types don't match, we'll need to do some casting
    if (left.GetType() != right.GetType()) {
      uint32_t left_size = Type::GetFixedSizeForType(left.GetType());
      uint32_t right_size = Type::GetFixedSizeForType(right.GetType());
      if (left_size < right_size) {
        proper_left = left.CastTo(codegen, right.GetType());
      } else {
        proper_right = right.CastTo(codegen, left.GetType());
      }
    }

    // First, check if the divisor is zero
    codegen::Value div0 = right.CompareEq(
        codegen, Value{type::Type::TypeId::INTEGER, codegen.Const32(0)});

    // Check if the caller cares about division-by-zero errors

    llvm::Value *result = nullptr;
    if (on_error == Value::OnError::Ignore) {
      // Get the default value for the types
      llvm::Value *default_val = nullptr, *division_result = nullptr;
      If is_div0{codegen, div0.GetValue()};
      {
        default_val =
            Type::GetDefaultValue(codegen, proper_left.GetType()).GetValue();
      }
      is_div0.ElseBlock();
      {
        division_result = codegen->CreateSDiv(proper_left.GetValue(),
                                              proper_right.GetValue());
      }
      is_div0.EndIf();

      // Build PHI
      result = is_div0.BuildPHI(default_val, division_result);
    } else if (on_error == Value::OnError::Exception) {
      // If the caller **does** care about the error, generate the exception
      codegen.ThrowIfDivideByZero(div0.GetValue());

      // Do division
      result =
          codegen->CreateSDiv(proper_left.GetValue(), proper_right.GetValue());
    }

    // Return result
    return Value{proper_left.GetType(), result};
  }
};

struct IntegerMod : public Type::BinaryOperator {
  bool SupportsTypes(type::Type::TypeId left_type,
                     type::Type::TypeId right_type) const override {
    return Type::IsIntegral(left_type) && Type::IsIntegral(right_type);
  }

  Value DoWork(CodeGen &codegen, const Value &left, const Value &right,
               Value::OnError on_error) const override {
    codegen::Value proper_left = left;
    codegen::Value proper_right = right;

    // If the types don't match, we'll need to do some casting
    if (left.GetType() != right.GetType()) {
      uint32_t left_size = Type::GetFixedSizeForType(left.GetType());
      uint32_t right_size = Type::GetFixedSizeForType(right.GetType());
      if (left_size < right_size) {
        proper_left = left.CastTo(codegen, right.GetType());
      } else {
        proper_right = right.CastTo(codegen, left.GetType());
      }
    }

    // First, check if the divisor is zero
    codegen::Value div0 = right.CompareEq(
        codegen, Value{type::Type::TypeId::INTEGER, codegen.Const32(0)});

    // Check if the caller cares about division-by-zero errors

    llvm::Value *result = nullptr;
    if (on_error == Value::OnError::Ignore) {
      // Get the default value for the types
      llvm::Value *default_val = nullptr, *division_result = nullptr;
      If is_div0{codegen, div0.GetValue()};
      {
        default_val =
            Type::GetDefaultValue(codegen, proper_left.GetType()).GetValue();
      }
      is_div0.ElseBlock();
      {
        division_result = codegen->CreateSRem(proper_left.GetValue(),
                                              proper_right.GetValue());
      }
      is_div0.EndIf();

      // Build PHI
      result = is_div0.BuildPHI(default_val, division_result);
    } else if (on_error == Value::OnError::Exception) {
      // If the caller **does** care about the error, generate the exception
      codegen.ThrowIfDivideByZero(div0.GetValue());

      // Do division
      result =
          codegen->CreateSRem(proper_left.GetValue(), proper_right.GetValue());
    }

    // Return result
    return Value{proper_left.GetType(), result};
  }
};

//===----------------------------------------------------------------------===//
// DECIMAL OPS
//
// This class assumes the left value is a decimal value
//===----------------------------------------------------------------------===//

struct DecimalAdd : public Type::BinaryOperator {
  Value DoWork(CodeGen &codegen, const Value &left, const Value &right,
               Value::OnError on_error) const override {
    (void)on_error;
    PL_ASSERT(left.GetType() == right.GetType());

    // Do addition
    llvm::Value *result =
        codegen->CreateFAdd(left.GetValue(), right.GetValue());

    // Return result
    return Value{left.GetType(), result};
  }
};

struct DecimalSub : public Type::BinaryOperator {
  Value DoWork(CodeGen &codegen, const Value &left, const Value &right,
               Value::OnError on_error) const override {
    (void)on_error;
    PL_ASSERT(left.GetType() == right.GetType());

    // Do addition
    llvm::Value *result =
        codegen->CreateFSub(left.GetValue(), right.GetValue());

    // Return result
    return Value{left.GetType(), result};
  }
};

struct DecimalMul : public Type::BinaryOperator {
  Value DoWork(CodeGen &codegen, const Value &left, const Value &right,
               Value::OnError on_error) const override {
    (void)on_error;
    PL_ASSERT(left.GetType() == right.GetType());

    // Do addition
    llvm::Value *result =
        codegen->CreateFMul(left.GetValue(), right.GetValue());

    // Return result
    return Value{left.GetType(), result};
  }
};

struct DecimalDiv : public Type::BinaryOperator {
  Value DoWork(CodeGen &codegen, const Value &left, const Value &right,
               Value::OnError on_error) const override {
    (void)on_error;
    PL_ASSERT(left.GetType() == right.GetType());

    // Do addition
    llvm::Value *result =
        codegen->CreateFDiv(left.GetValue(), right.GetValue());

    // Return result
    return Value{left.GetType(), result};
  }
};

struct DecimalMod : public Type::BinaryOperator {
  Value DoWork(CodeGen &codegen, const Value &left, const Value &right,
               Value::OnError on_error) const override {
    (void)on_error;
    PL_ASSERT(left.GetType() == right.GetType());

    // Do addition
    llvm::Value *result =
        codegen->CreateFRem(left.GetValue(), right.GetValue());

    // Return result
    return Value{left.GetType(), result};
  }
};

//===----------------------------------------------------------------------===//
// The static comparison and binary functions
//===----------------------------------------------------------------------===//

static InvalidCast kInvalidCast;
static CastBoolean kCastBoolean;
static CastInteger kCastInteger;
static CastDecimal kCastDecimal;

static Type::Comparison kComparison;
static BooleanComparison kBooleanComparison;
static IntegerComparison kIntegerComparison;
static DecimalComparison kDecimalComparison;
static VarlenComparison kVarlenComparison;

static IntegerAdd kIntegerAdd;
static IntegerSub kIntegerSub;
static IntegerMul kIntegerMul;
static IntegerDiv kIntegerDiv;
static IntegerMod kIntegerMod;

static DecimalAdd kDecimalAdd;
static DecimalSub kDecimalSub;
static DecimalMul kDecimalMul;
static DecimalDiv kDecimalDiv;
static DecimalMod kDecimalMod;

// String representation of all binary operators
const std::string Type::kOpNames[] = {"Negation", "Abs", "Add", "Sub",
                                      "Mul",      "Div", "Mod"};

std::vector<const Type::Cast *> Type::kCastingTable = {
    &kInvalidCast,   // Invalid
    &kInvalidCast,   // Param offset
    &kCastBoolean,   // Boolean
    &kCastInteger,   // Tiny Int
    &kCastInteger,   // Small Int
    &kCastInteger,   // Integer
    &kCastInteger,   // BigInt
    &kCastDecimal,   // Decimal
    &kInvalidCast,   // Timestamp
    &kInvalidCast,   // Date
    &kInvalidCast,   // Varchar
    &kInvalidCast,   // Varbinary
    &kInvalidCast,   // Array
    &kInvalidCast};  // UDT

std::vector<const Type::Comparison *> Type::kComparisonTable = {
    &kComparison,         // Invalid
    &kIntegerComparison,  // Param offset
    &kBooleanComparison,  // Boolean
    &kIntegerComparison,  // Tiny Int
    &kIntegerComparison,  // Small Int
    &kIntegerComparison,  // Integer
    &kIntegerComparison,  // BigInt
    &kDecimalComparison,  // Decimal
    &kIntegerComparison,  // Timestamp
    &kIntegerComparison,  // Date
    &kVarlenComparison,   // Varchar
    &kVarlenComparison,   // Varbinary
    &kComparison,         // Array
    &kComparison};        // UDT

Type::BinaryOperatorTable Type::kBuiltinBinaryOperatorsTable = {
    {Type::OperatorId::Add, {&kIntegerAdd, &kDecimalAdd}},
    {Type::OperatorId::Sub, {&kIntegerSub, &kDecimalSub}},
    {Type::OperatorId::Mul, {&kIntegerMul, &kDecimalMul}},
    {Type::OperatorId::Div, {&kIntegerDiv, &kDecimalDiv}},
    {Type::OperatorId::Mod, {&kIntegerMod, &kDecimalMod}}};

uint32_t Type::GetFixedSizeForType(type::Type::TypeId type_id) {
  switch (type_id) {
    case type::Type::TypeId::BOOLEAN:
    case type::Type::TypeId::TINYINT:
      return 1;
    case type::Type::TypeId::SMALLINT:
      return 2;
    case type::Type::TypeId::INTEGER:
    case type::Type::TypeId::DATE:
      return 4;
    case type::Type::TypeId::BIGINT:
    case type::Type::TypeId::DECIMAL:
    case type::Type::TypeId::TIMESTAMP:
    case type::Type::TypeId::VARCHAR:
    case type::Type::TypeId::VARBINARY:
    case type::Type::TypeId::ARRAY:
      return 8;
    default:
      break;
  }
  throw Exception{EXCEPTION_TYPE_UNKNOWN_TYPE, "Unknown type."};
}

bool Type::HasVariableLength(type::Type::TypeId type_id) {
  return type_id == type::Type::TypeId::VARCHAR ||
         type_id == type::Type::TypeId::VARBINARY;
}

bool Type::IsIntegral(type::Type::TypeId type_id) {
  switch (type_id) {
    case type::Type::TypeId::TINYINT:
    case type::Type::TypeId::SMALLINT:
    case type::Type::TypeId::DATE:
    case type::Type::TypeId::INTEGER:
    case type::Type::TypeId::TIMESTAMP:
    case type::Type::TypeId::BIGINT:
      return true;
    default:
      return false;
  }
}

bool Type::IsNumeric(type::Type::TypeId type_id) {
  switch (type_id) {
    case type::Type::TypeId::DECIMAL:
      return true;
    default:
      return false;
  }
}

void Type::GetTypeForMaterialization(CodeGen &codegen,
                                     type::Type::TypeId type_id,
                                     llvm::Type *&val_type,
                                     llvm::Type *&len_type) {
  PL_ASSERT(type_id != type::Type::TypeId::INVALID);
  switch (type_id) {
    case type::Type::TypeId::BOOLEAN:
      val_type = codegen.BoolType();
      break;
    case type::Type::TypeId::TINYINT:
      val_type = codegen.Int8Type();
      break;
    case type::Type::TypeId::SMALLINT:
      val_type = codegen.Int16Type();
      break;
    case type::Type::TypeId::DATE:
    case type::Type::TypeId::INTEGER:
      val_type = codegen.Int32Type();
      break;
    case type::Type::TypeId::TIMESTAMP:
    case type::Type::TypeId::BIGINT:
      val_type = codegen.Int64Type();
      break;
    case type::Type::TypeId::DECIMAL:
      val_type = codegen.DoubleType();
      break;
    case type::Type::TypeId::VARBINARY:
    case type::Type::TypeId::VARCHAR:
      val_type = codegen.CharPtrType();
      len_type = codegen.Int32Type();
      break;
    default: {
      throw Exception{TypeIdToString(type_id) + " not materializable type"};
    }
  }
}

Value Type::GetMinValue(CodeGen &codegen, type::Type::TypeId type_id) {
  switch (type_id) {
    case type::Type::TypeId::BOOLEAN:
      return Value{type_id, codegen.ConstBool(type::PELOTON_BOOLEAN_MIN)};
    case type::Type::TypeId::TINYINT:
      return Value{type_id, codegen.Const8(type::PELOTON_INT8_MIN)};
    case type::Type::TypeId::SMALLINT:
      return Value{type_id, codegen.Const16(type::PELOTON_INT16_MIN)};
    case type::Type::TypeId::INTEGER:
      return Value{type_id, codegen.Const32(type::PELOTON_INT32_MIN)};
    case type::Type::TypeId::BIGINT:
      return Value{type_id, codegen.Const64(type::PELOTON_INT64_MIN)};
    case type::Type::TypeId::DECIMAL:
      return Value{type_id, codegen.ConstDouble(type::PELOTON_DECIMAL_MIN)};
    case type::Type::TypeId::TIMESTAMP:
      return Value{type_id, codegen.Const64(type::PELOTON_TIMESTAMP_MIN)};
    default: {
      auto msg = StringUtil::Format("No minimum value for type '%s'",
                                    TypeIdToString(type_id).c_str());
      throw Exception{EXCEPTION_TYPE_UNKNOWN_TYPE, msg};
    }
  }
}

Value Type::GetMaxValue(CodeGen &codegen, type::Type::TypeId type_id) {
  switch (type_id) {
    case type::Type::TypeId::BOOLEAN:
      return Value{type_id, codegen.ConstBool(type::PELOTON_BOOLEAN_MAX)};
    case type::Type::TypeId::TINYINT:
      return Value{type_id, codegen.Const8(type::PELOTON_INT8_MAX)};
    case type::Type::TypeId::SMALLINT:
      return Value{type_id, codegen.Const16(type::PELOTON_INT16_MAX)};
    case type::Type::TypeId::INTEGER:
      return Value{type_id, codegen.Const32(type::PELOTON_INT32_MAX)};
    case type::Type::TypeId::BIGINT:
      return Value{type_id, codegen.Const64(type::PELOTON_INT64_MAX)};
    case type::Type::TypeId::DECIMAL:
      return Value{type_id, codegen.ConstDouble(type::PELOTON_DECIMAL_MAX)};
    case type::Type::TypeId::TIMESTAMP:
      return Value{type_id, codegen.Const64(type::PELOTON_TIMESTAMP_MAX)};
    default: {
      auto msg = StringUtil::Format("No maximum value for type '%s'",
                                    TypeIdToString(type_id).c_str());
      throw Exception{EXCEPTION_TYPE_UNKNOWN_TYPE, msg};
    }
  }
}

Value Type::GetNullValue(CodeGen &codegen, type::Type::TypeId type_id) {
  switch (type_id) {
    case type::Type::TypeId::BOOLEAN:
      return Value{type_id, codegen.ConstBool(type::PELOTON_BOOLEAN_NULL)};
    case type::Type::TypeId::TINYINT:
      return Value{type_id, codegen.Const8(type::PELOTON_INT8_NULL)};
    case type::Type::TypeId::SMALLINT:
      return Value{type_id, codegen.Const16(type::PELOTON_INT16_NULL)};
    case type::Type::TypeId::INTEGER:
      return Value{type_id, codegen.Const32(type::PELOTON_INT32_NULL)};
    case type::Type::TypeId::BIGINT:
      return Value{type_id, codegen.Const64(type::PELOTON_INT64_NULL)};
    case type::Type::TypeId::DECIMAL:
      return Value{type_id, codegen.ConstDouble(type::PELOTON_DECIMAL_NULL)};
    case type::Type::TypeId::DATE:
      return Value{type_id, codegen.Const32(type::PELOTON_DATE_NULL)};
    case type::Type::TypeId::TIMESTAMP:
      return Value{type_id, codegen.Const64(type::PELOTON_TIMESTAMP_NULL)};
    case type::Type::TypeId::VARBINARY:
    case type::Type::TypeId::VARCHAR:
<<<<<<< HEAD
      return codegen.Null(codegen.CharPtrType());
=======
      return Value{type_id, codegen.NullPtr(codegen.CharPtrType()),
                   codegen.Const32(0)};
>>>>>>> fff1fd10
    default: {
      auto msg = StringUtil::Format("No null value for type '%s'",
                                    TypeIdToString(type_id).c_str());
      throw Exception{EXCEPTION_TYPE_UNKNOWN_TYPE, msg};
    }
  }
}

<<<<<<< HEAD
llvm::Value *Type::GetNullValueNonInt(CodeGen &codegen,
                                      type::Type::TypeId type_id) {
  switch (type_id) {
    case type::Type::TypeId::BOOLEAN:
      return codegen.ConstBool(type::PELOTON_BOOLEAN_NULL);
    case type::Type::TypeId::DECIMAL:
      return codegen.ConstDouble(type::PELOTON_DECIMAL_NULL);
    case type::Type::TypeId::VARBINARY:
    case type::Type::TypeId::VARCHAR:
      return codegen.Null(codegen.CharPtrType());
    default: {
      auto msg = StringUtil::Format("Unknown Type '%d' for GetNullValueNonInt",
                                    static_cast<uint32_t>(type_id));
      throw Exception(EXCEPTION_TYPE_UNKNOWN_TYPE, msg);
    }
  }
}

=======
Value Type::GetDefaultValue(CodeGen &codegen, type::Type::TypeId type_id) {
  switch (type_id) {
    case type::Type::TypeId::BOOLEAN:
      return Value{type_id, codegen.ConstBool(false)};
    case type::Type::TypeId::TINYINT:
      return Value{type_id, codegen.Const8(0)};
    case type::Type::TypeId::SMALLINT:
      return Value{type_id, codegen.Const16(0)};
    case type::Type::TypeId::INTEGER:
      return Value{type_id, codegen.Const32(0)};
    case type::Type::TypeId::BIGINT:
      return Value{type_id, codegen.Const64(0)};
    case type::Type::TypeId::DECIMAL:
      return Value{type_id, codegen.ConstDouble(0.0)};
    case type::Type::TypeId::DATE:
      return Value{type_id, codegen.Const32(0)};
    case type::Type::TypeId::TIMESTAMP:
      return Value{type_id, codegen.Const64(0)};
    default: {
      auto msg = StringUtil::Format("No default value for type '%s'",
                                    TypeIdToString(type_id).c_str());
      throw Exception{EXCEPTION_TYPE_UNKNOWN_TYPE, msg};
    }
  }
}

const Type::Cast *Type::GetCast(type::Type::TypeId from_type,
                                type::Type::TypeId to_type) {
  (void)to_type;
  return kCastingTable[static_cast<uint32_t>(from_type)];
}

>>>>>>> fff1fd10
const Type::Comparison *Type::GetComparison(type::Type::TypeId type_id) {
  return kComparisonTable[static_cast<uint32_t>(type_id)];
}

const Type::BinaryOperator *Type::GetBinaryOperator(
    Type::OperatorId op_id, type::Type::TypeId left_type,
    type::Type::TypeId right_type) {
  // Get the list of function overloads
  const auto &iter = kBuiltinBinaryOperatorsTable.find(op_id);
  PL_ASSERT(iter != kBuiltinBinaryOperatorsTable.end());
  const auto &funcs = iter->second;

  for (const auto *func : funcs) {
    if (func->SupportsTypes(left_type, right_type)) {
      return func;
    }
  }

  // Error
  std::string msg = StringUtil::Format(
      "No compatible '%s' operator for input types: %s, %s",
      kOpNames[static_cast<uint32_t>(op_id)].c_str(),
      TypeIdToString(left_type).c_str(), TypeIdToString(right_type).c_str());
  throw Exception{msg};
}

}  // namespace codegen
}  // namespace peloton<|MERGE_RESOLUTION|>--- conflicted
+++ resolved
@@ -1194,12 +1194,8 @@
       return Value{type_id, codegen.Const64(type::PELOTON_TIMESTAMP_NULL)};
     case type::Type::TypeId::VARBINARY:
     case type::Type::TypeId::VARCHAR:
-<<<<<<< HEAD
-      return codegen.Null(codegen.CharPtrType());
-=======
       return Value{type_id, codegen.NullPtr(codegen.CharPtrType()),
                    codegen.Const32(0)};
->>>>>>> fff1fd10
     default: {
       auto msg = StringUtil::Format("No null value for type '%s'",
                                     TypeIdToString(type_id).c_str());
@@ -1208,7 +1204,6 @@
   }
 }
 
-<<<<<<< HEAD
 llvm::Value *Type::GetNullValueNonInt(CodeGen &codegen,
                                       type::Type::TypeId type_id) {
   switch (type_id) {
@@ -1223,11 +1218,7 @@
       auto msg = StringUtil::Format("Unknown Type '%d' for GetNullValueNonInt",
                                     static_cast<uint32_t>(type_id));
       throw Exception(EXCEPTION_TYPE_UNKNOWN_TYPE, msg);
-    }
-  }
-}
-
-=======
+
 Value Type::GetDefaultValue(CodeGen &codegen, type::Type::TypeId type_id) {
   switch (type_id) {
     case type::Type::TypeId::BOOLEAN:
@@ -1260,7 +1251,6 @@
   return kCastingTable[static_cast<uint32_t>(from_type)];
 }
 
->>>>>>> fff1fd10
 const Type::Comparison *Type::GetComparison(type::Type::TypeId type_id) {
   return kComparisonTable[static_cast<uint32_t>(type_id)];
 }
