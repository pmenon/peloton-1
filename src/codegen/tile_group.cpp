//===----------------------------------------------------------------------===//
//
//                         Peloton
//
// tile_group.cpp
//
// Identification: src/codegen/tile_group.cpp
//
// Copyright (c) 2015-17, Carnegie Mellon University Database Group
//
//===----------------------------------------------------------------------===//

#include "codegen/tile_group.h"

#include "catalog/schema.h"
#include "codegen/if.h"
#include "codegen/loop.h"
#include "codegen/runtime_functions_proxy.h"
#include "codegen/scan_consumer.h"
#include "codegen/tile_group_proxy.h"
#include "codegen/type.h"
#include "codegen/varlen.h"
#include "codegen/vector.h"
#include "codegen/vectorized_loop.h"
#include "codegen/type.h"
#include "type/type.h"

namespace peloton {
namespace codegen {

// TileGroup constructor
TileGroup::TileGroup(const catalog::Schema &schema) : schema_(schema) {}

//===----------------------------------------------------------------------===//
// This method generates code to scan over all the tuples in the provided
// tile group. The fourth argument is allocated stack space where
// ColumnLayoutInfo structs are, which we need to acquire the layout information
// of columns in this tile group.
//===----------------------------------------------------------------------===//
void TileGroup::GenerateTidScan(CodeGen &codegen, llvm::Value *tile_group_ptr,
                                llvm::Value *column_layouts,
                                ScanConsumer &consumer) const {
  auto col_layouts = GetColumnLayouts(codegen, tile_group_ptr, column_layouts);

  auto *num_tuples = GetNumTuples(codegen, tile_group_ptr);

  // Iterate from 0 -> num_tuples in batches of batch_size
  llvm::Value *tid = codegen.Const32(0);
  Loop tile_group_loop{
      codegen, codegen->CreateICmpULT(tid, num_tuples), {{"tid", tid}}};
  {
    tid = tile_group_loop.GetLoopVar(0);

    // Call the consumer to generate the body of the scan loop
    TileGroupAccess tile_group_access{*this, col_layouts};
    consumer.ProcessTuples(codegen, tid, num_tuples, tile_group_access);

    // Move to next tuple in the tile group
    tid = codegen->CreateAdd(tid, codegen.Const32(1));
    tile_group_loop.LoopEnd(codegen->CreateICmpULT(tid, num_tuples), {tid});
  }
}

// All we do here is scan over the tuples in the tile group in vectors of the
// given size. We let the consumer do with it as it sees fit.
void TileGroup::GenerateVectorizedTidScan(CodeGen &codegen,
                                          llvm::Value *tile_group_ptr,
                                          llvm::Value *column_layouts,
                                          uint32_t vector_size,
                                          ScanConsumer &consumer) const {
  // Get the column layouts
  auto col_layouts = GetColumnLayouts(codegen, tile_group_ptr, column_layouts);

  llvm::Value *num_tuples = GetNumTuples(codegen, tile_group_ptr);
  VectorizedLoop loop{codegen, num_tuples, vector_size, {}};
  {
    VectorizedLoop::Range curr_range = loop.GetCurrentRange();

    // Pass the vector to the consumer
    TileGroupAccess tile_group_access{*this, col_layouts};
    consumer.ProcessTuples(codegen, curr_range.start, curr_range.end,
                           tile_group_access);

    loop.LoopEnd(codegen, {});
  }
}

//===----------------------------------------------------------------------===//
// Call TileGroup::GetNextTupleSlot(...) to determine # of tuples in tile group.
//===----------------------------------------------------------------------===//
llvm::Value *TileGroup::GetNumTuples(CodeGen &codegen,
                                     llvm::Value *tile_group) const {
  auto tg_func = TileGroupProxy::_GetNextTupleSlot::GetFunction(codegen);
  return codegen.CallFunc(tg_func, {tile_group});
}

//===----------------------------------------------------------------------===//
// Here, we discover the layout of every column that will be accessed. A
// column's layout includes three pieces of information:
//
// 1. The starting memory address (where the first value of the column is)
// 2. The stride length
// 3. Whether the column is in columnar layout
//===----------------------------------------------------------------------===//
std::vector<TileGroup::ColumnLayout> TileGroup::GetColumnLayouts(
    CodeGen &codegen, llvm::Value *tile_group_ptr,
    llvm::Value *column_layout_infos) const {
  // Call RuntimeFunctions::GetTileGroupLayout()
  uint32_t num_cols = schema_.GetColumnCount();
  codegen.CallFunc(
      RuntimeFunctionsProxy::_GetTileGroupLayout::GetFunction(codegen),
      {tile_group_ptr, column_layout_infos, codegen.Const32(num_cols)});

  // Collect <start, stride, is_columnar> triplets of all columns
  std::vector<TileGroup::ColumnLayout> layouts;
  auto *layout_type =
      RuntimeFunctionsProxy::_ColumnLayoutInfo::GetType(codegen);
  for (uint32_t col_id = 0; col_id < num_cols; col_id++) {
    auto *start = codegen->CreateLoad(codegen->CreateConstInBoundsGEP2_32(
        layout_type, column_layout_infos, col_id, 0));
    auto *stride = codegen->CreateLoad(codegen->CreateConstInBoundsGEP2_32(
        layout_type, column_layout_infos, col_id, 1));
    auto *columnar = codegen->CreateLoad(codegen->CreateConstInBoundsGEP2_32(
        layout_type, column_layout_infos, col_id, 2));
    layouts.push_back(ColumnLayout{col_id, start, stride, columnar});
  }
  return layouts;
}

// Load a given column for the row with the given TID
codegen::Value TileGroup::LoadColumn(CodeGen &codegen, llvm::Value *tid,
                                     const TileGroup::ColumnLayout &layout,
                                     uint32_t vector_size) const {
  // We're calculating: col[tid] = col_start + (tid + col_stride)
  llvm::Value *col_address =
      codegen->CreateInBoundsGEP(codegen.ByteType(), layout.col_start_ptr,
                                 codegen->CreateMul(tid, layout.col_stride));

  // The value, length and is_null check
  llvm::Value *val = nullptr, *length = nullptr, *null = nullptr;

  // Column metadata
  const auto &column = schema_.GetColumn(layout.col_id);

  // Check if it's a string or numeric value
  if (Type::HasVariableLength(column.GetType())) {
    PL_ASSERT(!column.IsInlined());

    if (schema_.AllowNull(layout.col_id)) {
      codegen::Varlen::GetPtrAndLength(codegen, col_address, val, length, null);
    } else {
      codegen::Varlen::SafeGetPtrAndLength(codegen, col_address, val, length);
      null = codegen.ConstBool(false);
    }
    PL_ASSERT(val != nullptr && length != nullptr && null != nullptr);
  } else {
    // Get the LLVM type of the column
    llvm::Type *col_type = nullptr, *col_len_type = nullptr;
    Type::GetTypeForMaterialization(codegen, column.GetType(), col_type,
                                    col_len_type);
    PL_ASSERT(col_type != nullptr);
    PL_ASSERT(col_len_type == nullptr);

    if (vector_size > 1) {
      llvm::Type *vector_type = llvm::VectorType::get(col_type, vector_size);
      val = codegen->CreateAlignedLoad(
          codegen->CreateBitCast(col_address, vector_type->getPointerTo()),
          Vector::kDefaultVectorAlignment);
    } else {
      val = codegen->CreateLoad(col_type, col_address);
    }

    if (schema_.AllowNull(layout.col_id)) {
<<<<<<< HEAD
      if (Type::IsIntegral(column.GetType())) {
        llvm::Value *null_val = Type::GetNullValue(codegen, column.GetType());
        null = codegen->CreateICmpEQ(null_val, val);
      } else {
        // Do an explicit cast to make sure CreateFCmpOEQp pass its type check
        // TODO Can we do better? Think about the method used in SetNullValue()
        llvm::Value *null_val = Type::GetNullValueNonInt(codegen,
                                                         column.GetType());
        llvm::Value *val_double =
            codegen->CreateSIToFP(val, codegen.DoubleType());
        null = codegen->CreateFCmpOEQ(null_val, val_double);
      }
=======
      codegen::Value tmp{column.GetType(), val};
      codegen::Value null_val = Type::GetNullValue(codegen, column.GetType());
      is_null = null_val.CompareEq(codegen, tmp).GetValue();
>>>>>>> fff1fd10
    }
    else
      null = codegen.ConstBool(false);
    PL_ASSERT(val != nullptr && null != nullptr);
  }

  // Names
  val->setName(column.GetName());
  if (length != nullptr) length->setName(column.GetName() + ".len");
  null->setName(column.GetName() + ".null");

  // Return the value
  return codegen::Value{column.GetType(), val, length, null};
}

//===----------------------------------------------------------------------===//
// TILE GROUP ROW
//===----------------------------------------------------------------------===//

TileGroup::TileGroupAccess::Row::Row(
    const TileGroup::TileGroupAccess &tile_group_access, llvm::Value *tid)
    : tile_group_access_(tile_group_access), tid_(tid) {}

codegen::Value TileGroup::TileGroupAccess::Row::LoadColumn(
    CodeGen &codegen, uint32_t col_idx, uint32_t num_vals_to_load) const {
  const auto &tile_group = tile_group_access_.GetTileGroup();
  const auto &col_layout = tile_group_access_.GetLayout(col_idx);
  return tile_group.LoadColumn(codegen, GetTID(), col_layout, num_vals_to_load);
}

//===----------------------------------------------------------------------===//
// TILE GROUP
//===----------------------------------------------------------------------===//

TileGroup::TileGroupAccess::TileGroupAccess(
    const TileGroup &tile_group,
    std::vector<TileGroup::ColumnLayout> tile_group_layout)
    : tile_group_(tile_group), layout_(tile_group_layout) {}

TileGroup::TileGroupAccess::Row TileGroup::TileGroupAccess::GetRow(
    llvm::Value *tid) const {
  return TileGroup::TileGroupAccess::Row{*this, tid};
}

}  // namespace codegen
}  // namespace peloton<|MERGE_RESOLUTION|>--- conflicted
+++ resolved
@@ -137,7 +137,7 @@
                                  codegen->CreateMul(tid, layout.col_stride));
 
   // The value, length and is_null check
-  llvm::Value *val = nullptr, *length = nullptr, *null = nullptr;
+  llvm::Value *val = nullptr, *length = nullptr, *is_null = nullptr;
 
   // Column metadata
   const auto &column = schema_.GetColumn(layout.col_id);
@@ -147,12 +147,12 @@
     PL_ASSERT(!column.IsInlined());
 
     if (schema_.AllowNull(layout.col_id)) {
-      codegen::Varlen::GetPtrAndLength(codegen, col_address, val, length, null);
+      codegen::Varlen::GetPtrAndLength(codegen, col_address, val, length, is_null);
     } else {
       codegen::Varlen::SafeGetPtrAndLength(codegen, col_address, val, length);
-      null = codegen.ConstBool(false);
+      is_null = codegen.ConstBool(false);
     }
-    PL_ASSERT(val != nullptr && length != nullptr && null != nullptr);
+    PL_ASSERT(val != nullptr && length != nullptr && is_null != nullptr);
   } else {
     // Get the LLVM type of the column
     llvm::Type *col_type = nullptr, *col_len_type = nullptr;
@@ -171,37 +171,22 @@
     }
 
     if (schema_.AllowNull(layout.col_id)) {
-<<<<<<< HEAD
-      if (Type::IsIntegral(column.GetType())) {
-        llvm::Value *null_val = Type::GetNullValue(codegen, column.GetType());
-        null = codegen->CreateICmpEQ(null_val, val);
-      } else {
-        // Do an explicit cast to make sure CreateFCmpOEQp pass its type check
-        // TODO Can we do better? Think about the method used in SetNullValue()
-        llvm::Value *null_val = Type::GetNullValueNonInt(codegen,
-                                                         column.GetType());
-        llvm::Value *val_double =
-            codegen->CreateSIToFP(val, codegen.DoubleType());
-        null = codegen->CreateFCmpOEQ(null_val, val_double);
-      }
-=======
       codegen::Value tmp{column.GetType(), val};
       codegen::Value null_val = Type::GetNullValue(codegen, column.GetType());
       is_null = null_val.CompareEq(codegen, tmp).GetValue();
->>>>>>> fff1fd10
+    } else {
+      is_null = codegen.ConstBool(false);
     }
-    else
-      null = codegen.ConstBool(false);
-    PL_ASSERT(val != nullptr && null != nullptr);
+    PL_ASSERT(val != nullptr && is_null != nullptr);
   }
 
   // Names
   val->setName(column.GetName());
   if (length != nullptr) length->setName(column.GetName() + ".len");
-  null->setName(column.GetName() + ".null");
+  is_null->setName(column.GetName() + ".null");
 
   // Return the value
-  return codegen::Value{column.GetType(), val, length, null};
+  return codegen::Value{column.GetType(), val, length, is_null};
 }
 
 //===----------------------------------------------------------------------===//
