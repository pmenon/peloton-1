//===----------------------------------------------------------------------===//
//
//                         Peloton
//
// binder_test.cpp
//
// Identification: test/binder/binder_test.cpp
//
// Copyright (c) 2015-16, Carnegie Mellon University Database Group
//
//===----------------------------------------------------------------------===//

#include "catalog/catalog.h"
#include "common/harness.h"
#include "common/statement.h"
#include "expression/tuple_value_expression.h"
#include "binder/bind_node_visitor.h"
#include "parser/postgresparser.h"

#include "optimizer/simple_optimizer.h"
#include "tcop/tcop.h"

#include <memory>

using std::string;
using std::unique_ptr;
using std::vector;
using std::make_tuple;

namespace peloton {
namespace test {

class BinderCorrectnessTest : public PelotonTest {};

void SetupTables() {
  LOG_INFO("Creating default database");
  catalog::Catalog::GetInstance()->CreateDatabase(DEFAULT_DB_NAME, nullptr);
  LOG_INFO("Default database created!");

  auto& txn_manager = concurrency::TransactionManagerFactory::GetInstance();
  auto& parser = parser::PostgresParser::GetInstance();
  auto& traffic_cop = tcop::TrafficCop::GetInstance();
  optimizer::SimpleOptimizer optimizer;

  vector<string> createTableSQLs{"CREATE TABLE A(A1 int, a2 varchar)",
                                 "CREATE TABLE b(B1 int, b2 varchar)"};
  auto txn = txn_manager.BeginTransaction();
  for (auto& sql : createTableSQLs) {
    LOG_INFO("%s", sql.c_str());
    vector<type::Value> params;
    vector<StatementResult> result;
    vector<int> result_format;
    unique_ptr<Statement> statement(new Statement("CREATE", sql));
    auto parse_tree = parser.BuildParseTree(sql);
    statement->SetPlanTree(optimizer.BuildPelotonPlanTree(parse_tree));
    auto status = traffic_cop.ExecuteStatementPlan(
        statement->GetPlanTree().get(), params, result, result_format);
    LOG_INFO("Table create result: %s",
             ResultTypeToString(status.m_result).c_str());
  }
  txn_manager.CommitTransaction(txn);
}

TEST_F(BinderCorrectnessTest, SelectStatementTest) {
  SetupTables();
  auto& parser = parser::PostgresParser::GetInstance();
  catalog::Catalog* catalog_ptr = catalog::Catalog::GetInstance();

  // Test regular table name
  LOG_INFO("Parsing sql query");
  unique_ptr<binder::BindNodeVisitor> binder(new binder::BindNodeVisitor());
  string selectSQL =
      "SELECT A.a1, B.b2 FROM A INNER JOIN b ON a.a1 = b.b1 "
      "WHERE a1 < 100 GROUP BY A.a1, B.b2 HAVING a1 > 50 "
      "ORDER BY a1";

  auto parse_tree = parser.BuildParseTree(selectSQL);
  auto selectStmt =
      dynamic_cast<parser::SelectStatement*>(parse_tree->GetStatements().at(0));
  binder->BindNameToNode(selectStmt);

  oid_t db_oid = catalog_ptr->GetDatabaseWithName(DEFAULT_DB_NAME)->GetOid();
  oid_t tableA_oid =
      catalog_ptr->GetTableWithName(DEFAULT_DB_NAME, "a")->GetOid();
  oid_t tableB_oid =
      catalog_ptr->GetTableWithName(DEFAULT_DB_NAME, "b")->GetOid();

  // Check select_list
  LOG_INFO("Checking select list");
  auto tupleExpr =
      (expression::TupleValueExpression*)(*selectStmt->select_list)[0];
  EXPECT_EQ(tupleExpr->GetBoundOid(),
            make_tuple(db_oid, tableA_oid, 0));  // A.a1
  tupleExpr = (expression::TupleValueExpression*)(*selectStmt->select_list)[1];
  EXPECT_EQ(tupleExpr->GetBoundOid(),
            make_tuple(db_oid, tableB_oid, 1));  // B.b2

  // Check join condition
  LOG_INFO("Checking join condition");
  tupleExpr = (expression::TupleValueExpression*)
                  selectStmt->from_table->join->condition->GetChild(0);
  EXPECT_EQ(tupleExpr->GetBoundOid(),
            make_tuple(db_oid, tableA_oid, 0));  // a.a1
  tupleExpr = (expression::TupleValueExpression*)
                  selectStmt->from_table->join->condition->GetChild(1);
  EXPECT_EQ(tupleExpr->GetBoundOid(),
            make_tuple(db_oid, tableB_oid, 0));  // b.b1

  // Check Where clause
  LOG_INFO("Checking where clause");
  tupleExpr =
      (expression::TupleValueExpression*)selectStmt->where_clause->GetChild(0);
  EXPECT_EQ(tupleExpr->GetBoundOid(), make_tuple(db_oid, tableA_oid, 0));  // a1

  // Check Group By and Having
  LOG_INFO("Checking group by");
  tupleExpr =
      (expression::TupleValueExpression*)selectStmt->group_by->columns->at(0);
  EXPECT_EQ(tupleExpr->GetBoundOid(),
            make_tuple(db_oid, tableA_oid, 0));  // A.a1
  tupleExpr =
      (expression::TupleValueExpression*)selectStmt->group_by->columns->at(1);
  EXPECT_EQ(tupleExpr->GetBoundOid(),
            make_tuple(db_oid, tableB_oid, 1));  // B.b2
  tupleExpr =
      (expression::TupleValueExpression*)selectStmt->group_by->having->GetChild(
          0);
  EXPECT_EQ(tupleExpr->GetBoundOid(), make_tuple(db_oid, tableA_oid, 0));  // a1

  // Check Order By
  LOG_INFO("Checking order by");
<<<<<<< HEAD
  tupleExpr = (expression::TupleValueExpression*)selectStmt->order->exprs->at(0);
  EXPECT_EQ(tupleExpr->bound_obj_id, make_tuple(db_oid, tableA_oid, 0));  // a1
=======
  tupleExpr = (expression::TupleValueExpression*)selectStmt->order->expr;
  EXPECT_EQ(tupleExpr->GetBoundOid(), make_tuple(db_oid, tableA_oid, 0));  // a1
>>>>>>> 2063c776

  // Check alias ambiguous
  LOG_INFO("Checking duplicate alias and table name.");
  binder.reset(new binder::BindNodeVisitor());
  selectSQL = "SELECT * FROM A, B as A";
  parse_tree = parser.BuildParseTree(selectSQL);
  selectStmt = (parser::SelectStatement*)(parse_tree->GetStatements().at(0));
  try {
    binder->BindNameToNode(selectStmt);
    EXPECT_TRUE(false);
  } catch (Exception& e) {
    LOG_INFO("Correct! Exception(%s) catched", e.what());
  }

  // Test select from different table instances from the same physical schema
  binder.reset(new binder::BindNodeVisitor());
  selectSQL = "SELECT * FROM A, A as AA where A.a1 = AA.a2";
  parse_tree = parser.BuildParseTree(selectSQL);
  selectStmt = (parser::SelectStatement*)(parse_tree->GetStatements().at(0));
  binder->BindNameToNode(selectStmt);
  LOG_INFO("Checking where clause");
  tupleExpr =
      (expression::TupleValueExpression*)selectStmt->where_clause->GetChild(0);
  EXPECT_EQ(tupleExpr->GetBoundOid(), make_tuple(db_oid, tableA_oid, 0));  // a1
  tupleExpr =
      (expression::TupleValueExpression*)selectStmt->where_clause->GetChild(1);
  EXPECT_EQ(tupleExpr->GetBoundOid(), make_tuple(db_oid, tableA_oid, 1));  // a1

  // Test alias and select_list
  LOG_INFO("Checking select_list and table alias binding");
  binder.reset(new binder::BindNodeVisitor());
  selectSQL = "SELECT AA.a1, b2 FROM A as AA, B WHERE AA.a1 = B.b1";
  parse_tree = parser.BuildParseTree(selectSQL);
  selectStmt = (parser::SelectStatement*)(parse_tree->GetStatements().at(0));
  binder->BindNameToNode(selectStmt);
  tupleExpr =
      (expression::TupleValueExpression*)(selectStmt->select_list->at(0));
  EXPECT_EQ(tupleExpr->GetBoundOid(), make_tuple(db_oid, tableA_oid, 0));
  tupleExpr =
      (expression::TupleValueExpression*)(selectStmt->select_list->at(1));
  EXPECT_EQ(tupleExpr->GetBoundOid(), make_tuple(db_oid, tableB_oid, 1));

  // Delete the test database
  catalog_ptr->DropDatabaseWithName(DEFAULT_DB_NAME, nullptr);
}

// TODO: add test for Update Statement. Currently UpdateStatement uses char*
// instead of TupleValueExpression to represent column. We can only add this
// test after UpdateStatement is changed

TEST_F(BinderCorrectnessTest, DeleteStatementTest) {
  SetupTables();
  auto& parser = parser::PostgresParser::GetInstance();
  catalog::Catalog* catalog_ptr = catalog::Catalog::GetInstance();

  oid_t db_oid = catalog_ptr->GetDatabaseWithName(DEFAULT_DB_NAME)->GetOid();
  oid_t tableB_oid =
      catalog_ptr->GetTableWithName(DEFAULT_DB_NAME, "b")->GetOid();

  string deleteSQL = "DELETE FROM b WHERE 1 = b1 AND b2 = 'str'";
  unique_ptr<binder::BindNodeVisitor> binder(new binder::BindNodeVisitor());
  auto parse_tree = parser.BuildParseTree(deleteSQL);
  auto deleteStmt =
      dynamic_cast<parser::DeleteStatement*>(parse_tree->GetStatements().at(0));
  binder->BindNameToNode(deleteStmt);

  LOG_INFO("Checking first condition in where clause");
  auto tupleExpr =
      (expression::TupleValueExpression*)deleteStmt->expr->GetChild(0)
          ->GetChild(1);
  EXPECT_EQ(tupleExpr->GetBoundOid(), make_tuple(db_oid, tableB_oid, 0));

  LOG_INFO("Checking second condition in where clause");
  tupleExpr = (expression::TupleValueExpression*)deleteStmt->expr->GetChild(1)
                  ->GetChild(0);
  EXPECT_EQ(tupleExpr->GetBoundOid(), make_tuple(db_oid, tableB_oid, 1));

  // Delete the test database
  catalog_ptr->DropDatabaseWithName(DEFAULT_DB_NAME, nullptr);
}
}  // End test namespace
}  // End peloton namespace<|MERGE_RESOLUTION|>--- conflicted
+++ resolved
@@ -129,14 +129,9 @@
 
   // Check Order By
   LOG_INFO("Checking order by");
-<<<<<<< HEAD
   tupleExpr = (expression::TupleValueExpression*)selectStmt->order->exprs->at(0);
-  EXPECT_EQ(tupleExpr->bound_obj_id, make_tuple(db_oid, tableA_oid, 0));  // a1
-=======
-  tupleExpr = (expression::TupleValueExpression*)selectStmt->order->expr;
-  EXPECT_EQ(tupleExpr->GetBoundOid(), make_tuple(db_oid, tableA_oid, 0));  // a1
->>>>>>> 2063c776
-
+  EXPECT_EQ(tupleExpr->GetBoundOid(), make_tuple(db_oid, tableA_oid, 0));  // a1
+  
   // Check alias ambiguous
   LOG_INFO("Checking duplicate alias and table name.");
   binder.reset(new binder::BindNodeVisitor());
