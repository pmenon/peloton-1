--- conflicted
+++ resolved
@@ -81,13 +81,8 @@
   LOG_INFO("Building parse tree completed!");
 
   LOG_INFO("Building plan tree...");
-<<<<<<< HEAD
   statement->SetPlanTree(optimizer->BuildPelotonPlanTree(
       catalog::Catalog::GetInstance(), create_stmt, DEFAULT_DB_NAME, txn));
-=======
-  statement->SetPlanTree(
-      optimizer->BuildPelotonPlanTree(create_stmt, DEFAULT_DB_NAME, txn));
->>>>>>> 790e61e6
   LOG_INFO("Building plan tree completed!");
 
   std::vector<type::Value> params;
@@ -137,13 +132,8 @@
   LOG_INFO("Building parse tree completed!");
 
   LOG_INFO("Building plan tree...");
-<<<<<<< HEAD
   statement->SetPlanTree(optimizer->BuildPelotonPlanTree(
       catalog::Catalog::GetInstance(), insert_stmt, DEFAULT_DB_NAME, txn));
-=======
-  statement->SetPlanTree(
-      optimizer->BuildPelotonPlanTree(insert_stmt, DEFAULT_DB_NAME, txn));
->>>>>>> 790e61e6
   LOG_INFO("Building plan tree completed!\n%s",
            planner::PlanUtil::GetInfo(statement->GetPlanTree().get()).c_str());
 
@@ -179,13 +169,8 @@
   LOG_INFO("Building parse tree completed!");
 
   LOG_INFO("Building plan tree...");
-<<<<<<< HEAD
   statement->SetPlanTree(optimizer->BuildPelotonPlanTree(
       catalog::Catalog::GetInstance(), update_stmt, DEFAULT_DB_NAME, txn));
-=======
-  statement->SetPlanTree(
-      optimizer->BuildPelotonPlanTree(update_stmt, DEFAULT_DB_NAME, txn));
->>>>>>> 790e61e6
   LOG_INFO("Building plan tree completed!\n%s",
            planner::PlanUtil::GetInfo(statement->GetPlanTree().get()).c_str());
 
