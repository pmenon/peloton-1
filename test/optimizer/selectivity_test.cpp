//===----------------------------------------------------------------------===//
//
//                         Peloton
//
// selectivity_test.cpp
//
// Identification: test/optimizer/selectivity_test.cpp
//
// Copyright (c) 2015-16, Carnegie Mellon University Database Group
//
//===----------------------------------------------------------------------===//

#include "common/harness.h"

#include <vector>

#include "common/logger.h"
#include "optimizer/stats/selectivity.h"
#include "optimizer/stats/tuple_samples_storage.h"
#include "optimizer/stats/stats_storage.h"
#include "optimizer/stats/value_condition.h"
#include "optimizer/stats/table_stats.h"
#include "type/type.h"
#include "type/value.h"
#include "type/value_factory.h"
#include "sql/testing_sql_util.h"
#include "catalog/catalog.h"
#include "catalog/column_catalog.h"
#include "executor/testing_executor_util.h"

#define private public

namespace peloton {
namespace test {

using namespace optimizer;

class SelectivityTests : public PelotonTest {};

const std::string TEST_TABLE_NAME = "test";

// Equality checking accuracy offset
const double DEFAULT_SELECTIVITY_OFFSET = 0.01;

void CreateAndLoadTable() {
  TestingSQLUtil::ExecuteSQLQuery(
      "CREATE TABLE test(id INT PRIMARY KEY, b DECIMAL, c VARCHAR);");
}

// Utility function for compare approximate equality.
void ExpectSelectivityEqual(double actual, double expected,
                            double offset = DEFAULT_SELECTIVITY_OFFSET) {
  EXPECT_GE(actual, expected - offset);
  EXPECT_LE(actual, expected + offset);
}

// Test range selectivity including >, <, >= and <= using uniform dataset
TEST_F(SelectivityTests, RangeSelectivityTest) {
  auto &txn_manager = concurrency::TransactionManagerFactory::GetInstance();
  auto txn = txn_manager.BeginTransaction();
  catalog::Catalog::GetInstance()->CreateDatabase(DEFAULT_DB_NAME, txn);
  txn_manager.CommitTransaction(txn);

  CreateAndLoadTable();

  // Create **uniform** table stats
  int nrow = 100000;
  for (int i = 1; i <= nrow; i++) {
    std::ostringstream os;
    os << "INSERT INTO test VALUES (" << i << ", 1.1, 'abcd');";
    TestingSQLUtil::ExecuteSQLQuery(os.str());
  }

  auto catalog = catalog::Catalog::GetInstance();
  auto database = catalog->GetDatabaseWithName(DEFAULT_DB_NAME);
  auto table = catalog->GetTableWithName(DEFAULT_DB_NAME, TEST_TABLE_NAME);
  oid_t db_id = database->GetOid();
  oid_t table_id = table->GetOid();
<<<<<<< HEAD
  oid_t column_id = 0;  // first column
=======
  oid_t column_id = 0; // first column
>>>>>>> c34929d1
  auto stats_storage = StatsStorage::GetInstance();
  auto table_stats = stats_storage->GetTableStats(db_id, table_id);
  type::Value value1 = type::ValueFactory::GetIntegerValue(nrow / 4);
  ValueCondition condition{column_id, ExpressionType::COMPARE_LESSTHAN, value1};

  // Check for default selectivity when table stats does not exist.
<<<<<<< HEAD
  double default_sel = Selectivity::ComputeSelectivity(table_stats, &condition);
=======
  double default_sel = Selectivity::ComputeSelectivity(table_stats, condition);
>>>>>>> c34929d1
  EXPECT_EQ(default_sel, DEFAULT_SELECTIVITY);

  // Run analyze
  TestingSQLUtil::ExecuteSQLQuery("ANALYZE test");

  // Get updated table stats and check new selectivity
  table_stats = stats_storage->GetTableStats(db_id, table_id);
<<<<<<< HEAD
  double less_than_sel =
      Selectivity::ComputeSelectivity(table_stats, &condition);
=======
  double less_than_sel = Selectivity::ComputeSelectivity(table_stats, condition);
>>>>>>> c34929d1
  ExpectSelectivityEqual(less_than_sel, 0.25);

  condition = std::move(
      ValueCondition{column_id, ExpressionType::COMPARE_GREATERTHAN, value1});
  double greater_than_sel =
      Selectivity::ComputeSelectivity(table_stats, &condition);
  ExpectSelectivityEqual(greater_than_sel, 0.75);

  // Free the database
  txn = txn_manager.BeginTransaction();
  catalog::Catalog::GetInstance()->DropDatabaseWithName(DEFAULT_DB_NAME, txn);
  txn_manager.CommitTransaction(txn);
}

<<<<<<< HEAD
// Test LIKE operator selectivity
// Note LIKE operator is not yet implemented so this test only
// checks if getting column stats and sampling works.
TEST_F(SelectivityTests, LikeSelectivityTest) {
  const int tuple_count = 1000;
  const int tuple_per_tilegroup = 100;

  // Create a table
  auto &txn_manager = concurrency::TransactionManagerFactory::GetInstance();
  auto txn = txn_manager.BeginTransaction();
  std::unique_ptr<storage::DataTable> data_table(
      TestingExecutorUtil::CreateTable(tuple_per_tilegroup, false));
  TestingExecutorUtil::PopulateTable(data_table.get(), tuple_count, false,
                                     false, true, txn);
  txn_manager.CommitTransaction(txn);

  // Collect samples and add samples.
  txn = txn_manager.BeginTransaction();
  TupleSamplesStorage *tuple_samples_storage =
      TupleSamplesStorage::GetInstance();
  tuple_samples_storage->CollectSamplesForTable(data_table.get(), txn);
  txn_manager.CommitTransaction(txn);

  oid_t db_id = data_table->GetDatabaseOid();
  oid_t table_id = data_table->GetOid();
  type::Value value = type::ValueFactory::GetVarcharValue("a");
  auto stats_storage = StatsStorage::GetInstance();
  auto table_stats = stats_storage->GetTableStats(db_id, table_id);

  ValueCondition condition1{0, ExpressionType::COMPARE_LIKE, value};
  ValueCondition condition2{1, ExpressionType::COMPARE_LIKE, value};
  ValueCondition condition3{2, ExpressionType::COMPARE_LIKE, value};
  ValueCondition condition4{3, ExpressionType::COMPARE_LIKE, value};

  double like_than_sel_1 =
      Selectivity::ComputeSelectivity(table_stats, &condition1);
  double like_than_sel_2 =
      Selectivity::ComputeSelectivity(table_stats, &condition2);
  double like_than_sel_3 =
      Selectivity::ComputeSelectivity(table_stats, &condition3);
  double like_than_sel_4 =
      Selectivity::ComputeSelectivity(table_stats, &condition4);

  EXPECT_EQ(like_than_sel_1, DEFAULT_SELECTIVITY);
  EXPECT_EQ(like_than_sel_2, DEFAULT_SELECTIVITY);
  EXPECT_EQ(like_than_sel_3, DEFAULT_SELECTIVITY);
  EXPECT_EQ(like_than_sel_4, DEFAULT_SELECTIVITY);
}

TEST_F(SelectivityTests, EqualSelectivityTest) {
  auto &txn_manager = concurrency::TransactionManagerFactory::GetInstance();
  auto txn = txn_manager.BeginTransaction();
  catalog::Catalog::GetInstance()->CreateDatabase(DEFAULT_DB_NAME, txn);
  txn_manager.CommitTransaction(txn);

  CreateAndLoadTable();

  int nrow = 1000;
  for (int i = 1; i <= nrow; i++) {
    std::ostringstream os;
    os << "INSERT INTO test VALUES (" << i << ", " << i % 3 + 1 << ", 1.21);";
    TestingSQLUtil::ExecuteSQLQuery(os.str());
  }

  auto catalog = catalog::Catalog::GetInstance();
  auto database = catalog->GetDatabaseWithName(DEFAULT_DB_NAME);
  auto table = catalog->GetTableWithName(DEFAULT_DB_NAME, TEST_TABLE_NAME);
  oid_t db_id = database->GetOid();
  oid_t table_id = table->GetOid();
  oid_t column_id1 = 1;
  auto stats_storage = StatsStorage::GetInstance();
  auto table_stats = stats_storage->GetTableStats(db_id, table_id);

  type::Value value1 = type::ValueFactory::GetDecimalValue(1.0);

  // Check for default selectivity when table stats does not exist.
  ValueCondition condition1{column_id1, ExpressionType::COMPARE_EQUAL, value1};
  double sel = Selectivity::ComputeSelectivity(table_stats, &condition1);
  EXPECT_EQ(sel, DEFAULT_SELECTIVITY);

  // Run analyze
  TestingSQLUtil::ExecuteSQLQuery("ANALYZE test");

  // Check selectivity
  // equal, in mcv
  double eq_sel_in_mcv =
      Selectivity::ComputeSelectivity(table_stats, &condition1);
  condition1 = std::move(
      ValueCondition{column_id1, ExpressionType::COMPARE_NOTEQUAL, value1});
  double neq_sel_in_mcv =
      Selectivity::ComputeSelectivity(table_stats, &condition1);
  ExpectSelectivityEqual(eq_sel_in_mcv, 0.33);
  ExpectSelectivityEqual(neq_sel_in_mcv, 0.67);

  // Add other values into the table
  // default top_k == 10, so add another 10 - 3 = 7 elements (4-10)
  for (int i = 1; i <= nrow; i++) {
    std::ostringstream os;
    os << "INSERT INTO test VALUES (" << i + 1000 << ", " << i % 7 + 4
       << ", 1.21);";
    // os << "INSERT INTO test VALUES (" << i << ", 1.1, 1.21);";
    TestingSQLUtil::ExecuteSQLQuery(os.str());
  }
  // these elements will not be in mcv
  for (int i = 1; i <= nrow; i++) {
    std::ostringstream os;
    os << "INSERT INTO test VALUES (" << i + 2000 << ", " << i % 50 + 11
       << ", 1.21);";
    // os << "INSERT INTO test VALUES (" << i << ", 1.1, 1.21);";
    TestingSQLUtil::ExecuteSQLQuery(os.str());
  }

  // Run analyze
  TestingSQLUtil::ExecuteSQLQuery("ANALYZE test");

  // Check selectivity
  // equal, not in mcv
  oid_t column_id2 = 0;
  type::Value value2 = type::ValueFactory::GetDecimalValue(20.0);
  ValueCondition condition2{column_id2, ExpressionType::COMPARE_EQUAL, value2};

  double eq_sel_nin_mcv =
      Selectivity::ComputeSelectivity(table_stats, &condition2);
  condition2 = std::move(
      ValueCondition{column_id2, ExpressionType::COMPARE_NOTEQUAL, value2});
  double neq_sel_nin_mcv =
      Selectivity::ComputeSelectivity(table_stats, &condition2);
  // (1 - 2/3) / (3 + 7 + 50 - 10) = 1 / 150 = 0.01667
  ExpectSelectivityEqual(eq_sel_nin_mcv, 0.0066, 0.01);
  ExpectSelectivityEqual(neq_sel_nin_mcv, 0.9933, 0.01);
=======
// // Test LIKE operator selectivity
// // Note LIKE operator is not yet implemented so this test only
// // checks if getting column stats and sampling works.
// TEST_F(SelectivityTests, LikeSelectivityTest) {
//   const int tuple_count = 1000;
//   const int tuple_per_tilegroup = 100;
//
//   // Create a table
//   auto &txn_manager = concurrency::TransactionManagerFactory::GetInstance();
//   auto txn = txn_manager.BeginTransaction();
//   std::unique_ptr<storage::DataTable> data_table(
//       TestingExecutorUtil::CreateTable(tuple_per_tilegroup, false));
//   TestingExecutorUtil::PopulateTable(data_table.get(), tuple_count, false,
//                                      false, true, txn);
//   txn_manager.CommitTransaction(txn);
//
//   // Collect samples and add samples.
//   txn = txn_manager.BeginTransaction();
//   TupleSamplesStorage *tuple_samples_storage = TupleSamplesStorage::GetInstance();
//   tuple_samples_storage->CollectSamplesForTable(data_table.get(), txn);
//   txn_manager.CommitTransaction(txn);
//
//   oid_t db_id = data_table->GetDatabaseOid();
//   oid_t table_id = data_table->GetOid();
//   type::Value value = type::ValueFactory::GetVarcharValue("a");
//
//   SelParam param1{db_id, table_id, 0, value};
//   SelParam param2{db_id, table_id, 1, value};
//   SelParam param3{db_id, table_id, 2, value};
//   SelParam param4{db_id, table_id, 3, value};
//
//   double like_than_sel_1 = Selectivity::Like(&param1);
//   double like_than_sel_2 = Selectivity::Like(&param2);
//   double like_than_sel_3 = Selectivity::Like(&param3);
//   double like_than_sel_4 = Selectivity::Like(&param4);
//
//   EXPECT_EQ(like_than_sel_1, DEFAULT_SELECTIVITY);
//   EXPECT_EQ(like_than_sel_2, DEFAULT_SELECTIVITY);
//   EXPECT_EQ(like_than_sel_3, DEFAULT_SELECTIVITY);
//   EXPECT_EQ(like_than_sel_4, DEFAULT_SELECTIVITY);
// }
//
>>>>>>> c34929d1

// TEST_F(SelectivityTests, EqualSelectivityTest) {
//   auto &txn_manager = concurrency::TransactionManagerFactory::GetInstance();
//   auto txn = txn_manager.BeginTransaction();
//   catalog::Catalog::GetInstance()->CreateDatabase(DEFAULT_DB_NAME, txn);
//   txn_manager.CommitTransaction(txn);
//
//   CreateAndLoadTable();
//
//   int nrow = 1000;
//   for (int i = 1; i <= nrow; i++) {
//     std::ostringstream os;
//     os << "INSERT INTO test VALUES (" << i << ", " << i % 3 + 1 << ", 1.21);";
//     TestingSQLUtil::ExecuteSQLQuery(os.str());
//   }
//
//   auto catalog = catalog::Catalog::GetInstance();
//   auto database = catalog->GetDatabaseWithName(DEFAULT_DB_NAME);
//   auto table = catalog->GetTableWithName(DEFAULT_DB_NAME, TEST_TABLE_NAME);
//   oid_t db_id = database->GetOid();
//   oid_t table_id = table->GetOid();
//   oid_t column_id1 = 1;
//
//   type::Value value1 = type::ValueFactory::GetDecimalValue(1.0);
//
//   // Check for default selectivity when table stats does not exist.
//   SelParam param1{db_id, table_id, column_id1, value1};
//   double sel = Selectivity::Equal(&param1);
//   EXPECT_EQ(sel, DEFAULT_SELECTIVITY);
//
//   // Run analyze
//   TestingSQLUtil::ExecuteSQLQuery("ANALYZE test");
//
//   // Check selectivity
//   // equal, in mcv
//   double eq_sel_in_mcv = Selectivity::Equal(&param1);
//   double neq_sel_in_mcv = Selectivity::NotEqual(&param1);
//   ExpectSelectivityEqual(eq_sel_in_mcv, 0.33);
//   ExpectSelectivityEqual(neq_sel_in_mcv, 0.67);
//
//   // Add other values into the table
//   // default top_k == 10, so add another 10 - 3 = 7 elements (4-10)
//   for (int i = 1; i <= nrow; i++) {
//     std::ostringstream os;
//     os << "INSERT INTO test VALUES (" << i + 1000 << ", " << i % 7 + 4 << ", 1.21);";
//     //os << "INSERT INTO test VALUES (" << i << ", 1.1, 1.21);";
//     TestingSQLUtil::ExecuteSQLQuery(os.str());
//   }
//   // these elements will not be in mcv
//   for (int i = 1; i <= nrow; i++) {
//     std::ostringstream os;
//     os << "INSERT INTO test VALUES (" << i + 2000 << ", " << i % 50 + 11 << ", 1.21);";
//     //os << "INSERT INTO test VALUES (" << i << ", 1.1, 1.21);";
//     TestingSQLUtil::ExecuteSQLQuery(os.str());
//   }
//
//   // Run analyze
//   TestingSQLUtil::ExecuteSQLQuery("ANALYZE test");
//
//   // Check selectivity
//   // equal, not in mcv
//   oid_t column_id2 = 0;
//   type::Value value2 = type::ValueFactory::GetDecimalValue(20.0);
//   SelParam param2{db_id, table_id, column_id2, value2};
//
//   double eq_sel_nin_mcv = Selectivity::Equal(&param2);
//   double neq_sel_nin_mcv = Selectivity::NotEqual(&param2);
//   // (1 - 2/3) / (3 + 7 + 50 - 10) = 1 / 150 = 0.01667
//   ExpectSelectivityEqual(eq_sel_nin_mcv, 0.0066, 0.01);
//   ExpectSelectivityEqual(neq_sel_nin_mcv, 0.9933, 0.01);
//
//   // Free the database
//   txn = txn_manager.BeginTransaction();
//   catalog::Catalog::GetInstance()->DropDatabaseWithName(DEFAULT_DB_NAME, txn);
//   txn_manager.CommitTransaction(txn);
// }

} /* namespace test */
} /* namespace peloton */<|MERGE_RESOLUTION|>--- conflicted
+++ resolved
@@ -76,22 +76,14 @@
   auto table = catalog->GetTableWithName(DEFAULT_DB_NAME, TEST_TABLE_NAME);
   oid_t db_id = database->GetOid();
   oid_t table_id = table->GetOid();
-<<<<<<< HEAD
   oid_t column_id = 0;  // first column
-=======
-  oid_t column_id = 0; // first column
->>>>>>> c34929d1
   auto stats_storage = StatsStorage::GetInstance();
   auto table_stats = stats_storage->GetTableStats(db_id, table_id);
   type::Value value1 = type::ValueFactory::GetIntegerValue(nrow / 4);
   ValueCondition condition{column_id, ExpressionType::COMPARE_LESSTHAN, value1};
 
   // Check for default selectivity when table stats does not exist.
-<<<<<<< HEAD
-  double default_sel = Selectivity::ComputeSelectivity(table_stats, &condition);
-=======
   double default_sel = Selectivity::ComputeSelectivity(table_stats, condition);
->>>>>>> c34929d1
   EXPECT_EQ(default_sel, DEFAULT_SELECTIVITY);
 
   // Run analyze
@@ -99,18 +91,14 @@
 
   // Get updated table stats and check new selectivity
   table_stats = stats_storage->GetTableStats(db_id, table_id);
-<<<<<<< HEAD
   double less_than_sel =
-      Selectivity::ComputeSelectivity(table_stats, &condition);
-=======
-  double less_than_sel = Selectivity::ComputeSelectivity(table_stats, condition);
->>>>>>> c34929d1
+      Selectivity::ComputeSelectivity(table_stats, condition);
   ExpectSelectivityEqual(less_than_sel, 0.25);
 
   condition = std::move(
       ValueCondition{column_id, ExpressionType::COMPARE_GREATERTHAN, value1});
   double greater_than_sel =
-      Selectivity::ComputeSelectivity(table_stats, &condition);
+      Selectivity::ComputeSelectivity(table_stats, condition);
   ExpectSelectivityEqual(greater_than_sel, 0.75);
 
   // Free the database
@@ -119,7 +107,6 @@
   txn_manager.CommitTransaction(txn);
 }
 
-<<<<<<< HEAD
 // Test LIKE operator selectivity
 // Note LIKE operator is not yet implemented so this test only
 // checks if getting column stats and sampling works.
@@ -155,13 +142,13 @@
   ValueCondition condition4{3, ExpressionType::COMPARE_LIKE, value};
 
   double like_than_sel_1 =
-      Selectivity::ComputeSelectivity(table_stats, &condition1);
+      Selectivity::ComputeSelectivity(table_stats, condition1);
   double like_than_sel_2 =
-      Selectivity::ComputeSelectivity(table_stats, &condition2);
+      Selectivity::ComputeSelectivity(table_stats, condition2);
   double like_than_sel_3 =
-      Selectivity::ComputeSelectivity(table_stats, &condition3);
+      Selectivity::ComputeSelectivity(table_stats, condition3);
   double like_than_sel_4 =
-      Selectivity::ComputeSelectivity(table_stats, &condition4);
+      Selectivity::ComputeSelectivity(table_stats, condition4);
 
   EXPECT_EQ(like_than_sel_1, DEFAULT_SELECTIVITY);
   EXPECT_EQ(like_than_sel_2, DEFAULT_SELECTIVITY);
@@ -197,7 +184,7 @@
 
   // Check for default selectivity when table stats does not exist.
   ValueCondition condition1{column_id1, ExpressionType::COMPARE_EQUAL, value1};
-  double sel = Selectivity::ComputeSelectivity(table_stats, &condition1);
+  double sel = Selectivity::ComputeSelectivity(table_stats, condition1);
   EXPECT_EQ(sel, DEFAULT_SELECTIVITY);
 
   // Run analyze
@@ -206,11 +193,11 @@
   // Check selectivity
   // equal, in mcv
   double eq_sel_in_mcv =
-      Selectivity::ComputeSelectivity(table_stats, &condition1);
+      Selectivity::ComputeSelectivity(table_stats, condition1);
   condition1 = std::move(
       ValueCondition{column_id1, ExpressionType::COMPARE_NOTEQUAL, value1});
   double neq_sel_in_mcv =
-      Selectivity::ComputeSelectivity(table_stats, &condition1);
+      Selectivity::ComputeSelectivity(table_stats, condition1);
   ExpectSelectivityEqual(eq_sel_in_mcv, 0.33);
   ExpectSelectivityEqual(neq_sel_in_mcv, 0.67);
 
@@ -242,134 +229,15 @@
   ValueCondition condition2{column_id2, ExpressionType::COMPARE_EQUAL, value2};
 
   double eq_sel_nin_mcv =
-      Selectivity::ComputeSelectivity(table_stats, &condition2);
+      Selectivity::ComputeSelectivity(table_stats, condition2);
   condition2 = std::move(
       ValueCondition{column_id2, ExpressionType::COMPARE_NOTEQUAL, value2});
   double neq_sel_nin_mcv =
-      Selectivity::ComputeSelectivity(table_stats, &condition2);
+      Selectivity::ComputeSelectivity(table_stats, condition2);
   // (1 - 2/3) / (3 + 7 + 50 - 10) = 1 / 150 = 0.01667
   ExpectSelectivityEqual(eq_sel_nin_mcv, 0.0066, 0.01);
   ExpectSelectivityEqual(neq_sel_nin_mcv, 0.9933, 0.01);
-=======
-// // Test LIKE operator selectivity
-// // Note LIKE operator is not yet implemented so this test only
-// // checks if getting column stats and sampling works.
-// TEST_F(SelectivityTests, LikeSelectivityTest) {
-//   const int tuple_count = 1000;
-//   const int tuple_per_tilegroup = 100;
-//
-//   // Create a table
-//   auto &txn_manager = concurrency::TransactionManagerFactory::GetInstance();
-//   auto txn = txn_manager.BeginTransaction();
-//   std::unique_ptr<storage::DataTable> data_table(
-//       TestingExecutorUtil::CreateTable(tuple_per_tilegroup, false));
-//   TestingExecutorUtil::PopulateTable(data_table.get(), tuple_count, false,
-//                                      false, true, txn);
-//   txn_manager.CommitTransaction(txn);
-//
-//   // Collect samples and add samples.
-//   txn = txn_manager.BeginTransaction();
-//   TupleSamplesStorage *tuple_samples_storage = TupleSamplesStorage::GetInstance();
-//   tuple_samples_storage->CollectSamplesForTable(data_table.get(), txn);
-//   txn_manager.CommitTransaction(txn);
-//
-//   oid_t db_id = data_table->GetDatabaseOid();
-//   oid_t table_id = data_table->GetOid();
-//   type::Value value = type::ValueFactory::GetVarcharValue("a");
-//
-//   SelParam param1{db_id, table_id, 0, value};
-//   SelParam param2{db_id, table_id, 1, value};
-//   SelParam param3{db_id, table_id, 2, value};
-//   SelParam param4{db_id, table_id, 3, value};
-//
-//   double like_than_sel_1 = Selectivity::Like(&param1);
-//   double like_than_sel_2 = Selectivity::Like(&param2);
-//   double like_than_sel_3 = Selectivity::Like(&param3);
-//   double like_than_sel_4 = Selectivity::Like(&param4);
-//
-//   EXPECT_EQ(like_than_sel_1, DEFAULT_SELECTIVITY);
-//   EXPECT_EQ(like_than_sel_2, DEFAULT_SELECTIVITY);
-//   EXPECT_EQ(like_than_sel_3, DEFAULT_SELECTIVITY);
-//   EXPECT_EQ(like_than_sel_4, DEFAULT_SELECTIVITY);
-// }
-//
->>>>>>> c34929d1
-
-// TEST_F(SelectivityTests, EqualSelectivityTest) {
-//   auto &txn_manager = concurrency::TransactionManagerFactory::GetInstance();
-//   auto txn = txn_manager.BeginTransaction();
-//   catalog::Catalog::GetInstance()->CreateDatabase(DEFAULT_DB_NAME, txn);
-//   txn_manager.CommitTransaction(txn);
-//
-//   CreateAndLoadTable();
-//
-//   int nrow = 1000;
-//   for (int i = 1; i <= nrow; i++) {
-//     std::ostringstream os;
-//     os << "INSERT INTO test VALUES (" << i << ", " << i % 3 + 1 << ", 1.21);";
-//     TestingSQLUtil::ExecuteSQLQuery(os.str());
-//   }
-//
-//   auto catalog = catalog::Catalog::GetInstance();
-//   auto database = catalog->GetDatabaseWithName(DEFAULT_DB_NAME);
-//   auto table = catalog->GetTableWithName(DEFAULT_DB_NAME, TEST_TABLE_NAME);
-//   oid_t db_id = database->GetOid();
-//   oid_t table_id = table->GetOid();
-//   oid_t column_id1 = 1;
-//
-//   type::Value value1 = type::ValueFactory::GetDecimalValue(1.0);
-//
-//   // Check for default selectivity when table stats does not exist.
-//   SelParam param1{db_id, table_id, column_id1, value1};
-//   double sel = Selectivity::Equal(&param1);
-//   EXPECT_EQ(sel, DEFAULT_SELECTIVITY);
-//
-//   // Run analyze
-//   TestingSQLUtil::ExecuteSQLQuery("ANALYZE test");
-//
-//   // Check selectivity
-//   // equal, in mcv
-//   double eq_sel_in_mcv = Selectivity::Equal(&param1);
-//   double neq_sel_in_mcv = Selectivity::NotEqual(&param1);
-//   ExpectSelectivityEqual(eq_sel_in_mcv, 0.33);
-//   ExpectSelectivityEqual(neq_sel_in_mcv, 0.67);
-//
-//   // Add other values into the table
-//   // default top_k == 10, so add another 10 - 3 = 7 elements (4-10)
-//   for (int i = 1; i <= nrow; i++) {
-//     std::ostringstream os;
-//     os << "INSERT INTO test VALUES (" << i + 1000 << ", " << i % 7 + 4 << ", 1.21);";
-//     //os << "INSERT INTO test VALUES (" << i << ", 1.1, 1.21);";
-//     TestingSQLUtil::ExecuteSQLQuery(os.str());
-//   }
-//   // these elements will not be in mcv
-//   for (int i = 1; i <= nrow; i++) {
-//     std::ostringstream os;
-//     os << "INSERT INTO test VALUES (" << i + 2000 << ", " << i % 50 + 11 << ", 1.21);";
-//     //os << "INSERT INTO test VALUES (" << i << ", 1.1, 1.21);";
-//     TestingSQLUtil::ExecuteSQLQuery(os.str());
-//   }
-//
-//   // Run analyze
-//   TestingSQLUtil::ExecuteSQLQuery("ANALYZE test");
-//
-//   // Check selectivity
-//   // equal, not in mcv
-//   oid_t column_id2 = 0;
-//   type::Value value2 = type::ValueFactory::GetDecimalValue(20.0);
-//   SelParam param2{db_id, table_id, column_id2, value2};
-//
-//   double eq_sel_nin_mcv = Selectivity::Equal(&param2);
-//   double neq_sel_nin_mcv = Selectivity::NotEqual(&param2);
-//   // (1 - 2/3) / (3 + 7 + 50 - 10) = 1 / 150 = 0.01667
-//   ExpectSelectivityEqual(eq_sel_nin_mcv, 0.0066, 0.01);
-//   ExpectSelectivityEqual(neq_sel_nin_mcv, 0.9933, 0.01);
-//
-//   // Free the database
-//   txn = txn_manager.BeginTransaction();
-//   catalog::Catalog::GetInstance()->DropDatabaseWithName(DEFAULT_DB_NAME, txn);
-//   txn_manager.CommitTransaction(txn);
-// }
+}
 
 } /* namespace test */
 } /* namespace peloton */