--- conflicted
+++ resolved
@@ -31,27 +31,9 @@
   }
 
   // Generate having
-<<<<<<< HEAD
-  std::shared_ptr<expression::AbstractExpression> having(
-      new expression::ComparisonExpression(ExpressionType::COMPARE_EQUAL));
-=======
->>>>>>> 0f097d36
   auto col1 = new expression::TupleValueExpression("a");
   col1->SetBoundOid(0, 0, 1);
   auto col2 = new expression::TupleValueExpression("b");
-<<<<<<< HEAD
-  col2->SetBoundOid(0,0,2);
-  having->SetChild(0, col1);
-  having->SetChild(1, col2);
-  std::vector<AnnotatedExpression> havings;
-  std::unordered_set<std::string> dummy_alias_set;
-  havings.emplace_back(having, dummy_alias_set);
-
-  const size_t num_iter = 1000;
-  // HashGroupBy
-  Operator l_group_by = PhysicalHashGroupBy::make(cols, havings);
-  for (size_t i = 0; i<num_iter; i++) {
-=======
   col2->SetBoundOid(0, 0, 2);
 
   std::unique_ptr<expression::AbstractExpression> having(
@@ -62,27 +44,21 @@
   // HashGroupBy
   Operator l_group_by = PhysicalHashGroupBy::make(cols, having.get());
   for (size_t i = 0; i < num_iter; i++) {
->>>>>>> 0f097d36
     std::random_shuffle(cols.begin(), cols.end());
 
-    Operator r_group_by = PhysicalHashGroupBy::make(cols, havings);
+    Operator r_group_by = PhysicalHashGroupBy::make(cols, having);
 
     EXPECT_EQ(l_group_by.Hash(), r_group_by.Hash());
     EXPECT_TRUE(l_group_by == r_group_by);
   }
 
   // SortGroupBy
-  l_group_by = PhysicalSortGroupBy::make(cols, havings);
+  l_group_by = PhysicalSortGroupBy::make(cols, having);
 
   for (size_t i = 0; i < num_iter; i++) {
     std::random_shuffle(cols.begin(), cols.end());
 
-<<<<<<< HEAD
-    Operator r_group_by =
-        PhysicalSortGroupBy::make(cols, havings);
-=======
     Operator r_group_by = PhysicalSortGroupBy::make(cols, having.get());
->>>>>>> 0f097d36
 
     EXPECT_EQ(l_group_by.Hash(), r_group_by.Hash());
     EXPECT_TRUE(l_group_by == r_group_by);
