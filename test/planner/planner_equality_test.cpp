--- conflicted
+++ resolved
@@ -89,15 +89,11 @@
   // set up optimizer for every test
   optimizer.reset(new optimizer::Optimizer());
 
-<<<<<<< HEAD
-=======
   // clang-format off
->>>>>>> 0f097d36
   std::vector<TestItem> items{
       {"SELECT * from test", "SELECT * from test", true, true},
       {"SELECT * from test", "SELECT * from test2", false, false},
       {"SELECT * from test", "SELECT * from test where a = 0", false, false},
-<<<<<<< HEAD
       {"SELECT * from test where a = 1", "SELECT * from test where a = 0", true,
        true},
       {"SELECT * from test where b = 1", "SELECT * from test where b > 0",
@@ -112,42 +108,22 @@
        true, true},
       {"SELECT a,b from test where b = $1", "SELECT a,b from test where b = 9",
        true, true},
-=======
-      {"SELECT * from test where a = 1", "SELECT * from test where a = 0", true, true},
-      {"SELECT * from test where b = 1", "SELECT * from test where b > 0", false, false},
-      {"SELECT * from test where a = 1", "SELECT * from test where c = 0", false, false},
-      {"SELECT a from test where b = 1", "SELECT c from test where b = 0", false, false},
-      {"SELECT a,b from test where b = 1", "SELECT b,a from test where b = 0", false, false},
-      {"SELECT a,b from test where b = 1", "SELECT a,b from test where b = $1", true, true},
-      {"SELECT a,b from test where b = $1", "SELECT a,b from test where b = 9", true, true},
->>>>>>> 0f097d36
       {"SELECT * from test where b = 1 order by c",
        "SELECT * from test where b = 0 order by a", false, false},
       {"SELECT * from test where b = 1 order by c DESC",
        "SELECT * from test where b = 0 order by c ASC", false, false},
       {"SELECT * from test where b = 1 order by c+a",
        "SELECT * from test where b = 0 order by a+c", false, false},
-<<<<<<< HEAD
       {"SELECT a,b from test where b = $1", "SELECT a,b from test where b = $1",
        true, true},
       {"SELECT a,b from test where b = $1",
        "SELECT a,b from test where b = null", false, false},
       {"SELECT a,b from test where b = $1", "SELECT a,b from test where b = 1",
        true, true},
-=======
-      {"SELECT avg(*) from test", "SELECT avg(*) from test", true, true},
-      {"SELECT count(*) from test", "SELECT avg(*) from test", false, false},
-      {"SELECT avg(*) from test group by c",
-       "SELECT avg(*) from test group by b", false, false},
-      {"SELECT avg(*) from test group by c",
-       "SELECT avg(*) from test order by c", false, false},
-      {"SELECT avg(*) from test group by a+c",
-       "SELECT avg(*) from test group by b", false, false},
       {"SELECT a,b from test where b = $1", "SELECT a,b from test where b = $1", true, true},
       {"SELECT a,b from test where b = $1",
        "SELECT a,b from test where b = null", false, false},
       {"SELECT a,b from test where b = $1", "SELECT a,b from test where b = 1", true, true},
->>>>>>> 0f097d36
       {"SELECT a,b from test where b = null",
        "SELECT a,b from test where b = 1", false, false},
       {"SELECT DISTINCT a from test where b = 1",
@@ -155,15 +131,6 @@
       {"SELECT 1 from test", "SELECT 1 from test", false, false},
       {"SELECT 1", "SELECT 2", false, false},
       {"SELECT * FROM test, test2 WHERE test.a = 1 AND test2.b = 0",
-<<<<<<< HEAD
-       "SELECT * FROM test, test2 WHERE test.a = 1 AND test2.b = 0", true,
-       true},
-      {"SELECT test.a, test.b, test3.b, test2.c FROM test2, test, test3 "
-       "WHERE test.b = test2.b AND test2.c = test3.c",
-       "SELECT test.a, test.b, test2.c, test3.b FROM test2, test, test3 "
-       "WHERE test.b = test2.b AND test2.c = test3.c",
-       false, false}};
-=======
        "SELECT * FROM test, test2 WHERE test.a = 1 AND test2.b = 0", true, true},
       {"SELECT test.a, test.b, test3.b, test2.c FROM test2, test, test3 "
        "WHERE test.b = test2.b AND test2.c = test3.c",
@@ -177,8 +144,6 @@
        "SELECT * from test inner join test2 on test.a > 1 - test2.a", false, false},
   };
   // clang-format on
->>>>>>> 0f097d36
-
   for (uint32_t i = 0; i < items.size(); i++) {
     auto &txn_manager = concurrency::TransactionManagerFactory::GetInstance();
     auto txn = txn_manager.BeginTransaction();
