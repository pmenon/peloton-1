//===----------------------------------------------------------------------===//
//
//                         Peloton
//
// testing_codegen_util.cpp
//
// Identification: test/codegen/testing_codegen_util.cpp
//
// Copyright (c) 2015-17, Carnegie Mellon University Database Group
//
//===----------------------------------------------------------------------===//

#include "codegen/testing_codegen_util.h"

#include "catalog/table_catalog.h"
#include "codegen/proxy/runtime_functions_proxy.h"
#include "codegen/proxy/value_proxy.h"
#include "codegen/proxy/values_runtime_proxy.h"
#include "concurrency/transaction_manager_factory.h"
#include "executor/executor_context.h"
#include "expression/comparison_expression.h"
#include "expression/tuple_value_expression.h"
#include "storage/table_factory.h"
#include "codegen/query_cache.h"

namespace peloton {
namespace test {

//===----------------------------------------------------------------------===//
// PELOTON CODEGEN TEST
//===----------------------------------------------------------------------===//

PelotonCodeGenTest::PelotonCodeGenTest(oid_t tuples_per_tilegroup) {
  auto *catalog = catalog::Catalog::GetInstance();
  auto &txn_manager = concurrency::TransactionManagerFactory::GetInstance();
  auto txn = txn_manager.BeginTransaction();

  // create test db
  catalog->CreateDatabase(test_db_name, txn);
  test_db = catalog->GetDatabaseWithName(test_db_name, txn);
  // Create test table
  CreateTestTables(txn, tuples_per_tilegroup);

  txn_manager.CommitTransaction(txn);
}

PelotonCodeGenTest::~PelotonCodeGenTest() {
  auto *catalog = catalog::Catalog::GetInstance();
  auto &txn_manager = concurrency::TransactionManagerFactory::GetInstance();
  auto txn = txn_manager.BeginTransaction();
  auto result = catalog->DropDatabaseWithName(test_db_name, txn);
  txn_manager.CommitTransaction(txn);
  EXPECT_EQ(ResultType::SUCCESS, result);
  codegen::QueryCache::Instance().Clear();
}

// Create the test schema for all the tables
std::unique_ptr<catalog::Schema> PelotonCodeGenTest::CreateTestSchema(
    bool add_primary) const {
  bool is_inlined = true;

  // Create the columns
  static const uint32_t int_size =
      type::Type::GetTypeSize(type::TypeId::INTEGER);
  static const uint32_t dec_size =
      type::Type::GetTypeSize(type::TypeId::DECIMAL);
  std::vector<catalog::Column> cols = {
      catalog::Column{type::TypeId::INTEGER, int_size, "COL_A", is_inlined},
      catalog::Column{type::TypeId::INTEGER, int_size, "COL_B", is_inlined},
      catalog::Column{type::TypeId::DECIMAL, dec_size, "COL_C", is_inlined},
      catalog::Column{type::TypeId::VARCHAR, 25, "COL_D", !is_inlined}};

  // Add NOT NULL constraints on COL_A, COL_C, COL_D
  cols[0].AddConstraint(
      catalog::Constraint{ConstraintType::NOTNULL, "not_null"});
  if (add_primary == true)
    cols[0].AddConstraint(
        catalog::Constraint{ConstraintType::PRIMARY, "con_primary"});
  cols[2].AddConstraint(
      catalog::Constraint{ConstraintType::NOTNULL, "not_null"});
  cols[3].AddConstraint(
      catalog::Constraint{ConstraintType::NOTNULL, "not_null"});

  // Return the schema
  return std::unique_ptr<catalog::Schema>{new catalog::Schema(cols)};
}

// Create all the test tables, but don't load any data
void PelotonCodeGenTest::CreateTestTables(concurrency::Transaction *txn,
                                          oid_t tuples_per_tilegroup) {
  auto *catalog = catalog::Catalog::GetInstance();
  for (int i = 0; i < 4; i++) {
    auto table_schema = CreateTestSchema();
    catalog->CreateTable(test_db_name, test_table_names[i],
                         std::move(table_schema), txn, false,
                         tuples_per_tilegroup);
    test_table_oids.push_back(
        catalog->GetTableObject(test_db_name, test_table_names[i], txn)
            ->GetTableOid());
  }
  for (int i = 4; i < 5; i++) {
    auto table_schema = CreateTestSchema(true);
    catalog->CreateTable(test_db_name, test_table_names[i],
                         std::move(table_schema), txn, false,
                         tuples_per_tilegroup);
    test_table_oids.push_back(
        catalog->GetTableObject(test_db_name, test_table_names[i], txn)
            ->GetTableOid());
  }
}

void PelotonCodeGenTest::LoadTestTable(oid_t table_id, uint32_t num_rows,
                                       bool insert_nulls) {
  auto &txn_manager = concurrency::TransactionManagerFactory::GetInstance();
  auto *txn = txn_manager.BeginTransaction();

  auto &test_table = GetTestTable(table_id);
  auto *table_schema = test_table.GetSchema();
  size_t curr_size = test_table.GetTupleCount();

  auto col_val = [](uint32_t tuple_id, uint32_t col_id) {
    return 10 * tuple_id + col_id;
  };

  const bool allocate = true;
  auto testing_pool = TestingHarness::GetInstance().GetTestingPool();
  for (uint32_t rowid = curr_size; rowid < (curr_size + num_rows); rowid++) {
    // The input tuple
    storage::Tuple tuple{table_schema, allocate};

    tuple.SetValue(0, type::ValueFactory::GetIntegerValue(col_val(rowid, 0)));
    if (insert_nulls) {
      auto &col = table_schema->GetColumn(1);
      tuple.SetValue(1, type::ValueFactory::GetNullValueByType(col.GetType()));
    } else {
      tuple.SetValue(1, type::ValueFactory::GetIntegerValue(col_val(rowid, 1)));
    }
    tuple.SetValue(2, type::ValueFactory::GetDecimalValue(col_val(rowid, 2)));

    // In case of random, make sure this column has duplicated values
    auto string_value =
        type::ValueFactory::GetVarcharValue(std::to_string(col_val(rowid, 3)));
    tuple.SetValue(3, string_value, testing_pool);

    ItemPointer *index_entry_ptr = nullptr;
    ItemPointer tuple_slot_id =
        test_table.InsertTuple(&tuple, txn, &index_entry_ptr);
    PL_ASSERT(tuple_slot_id.block != INVALID_OID);
    PL_ASSERT(tuple_slot_id.offset != INVALID_OID);

    auto &txn_manager = concurrency::TransactionManagerFactory::GetInstance();
    txn_manager.PerformInsert(txn, tuple_slot_id, index_entry_ptr);
  }

  txn_manager.CommitTransaction(txn);
}

codegen::QueryCompiler::CompileStats PelotonCodeGenTest::CompileAndExecute(
    planner::AbstractPlan &plan, codegen::QueryResultConsumer &consumer,
    char *consumer_state, std::vector<type::Value> *params) {
  // Start a transaction
  auto &txn_manager = concurrency::TransactionManagerFactory::GetInstance();
  auto *txn = txn_manager.BeginTransaction();

  // Compile
  codegen::QueryCompiler::CompileStats stats;
  codegen::QueryCompiler compiler;
  std::unique_ptr<executor::ExecutorContext> executor_context;
  if (params != nullptr) {
    executor_context.reset(new executor::ExecutorContext{txn, *params});
  } else {
    executor_context.reset(new executor::ExecutorContext{txn});
  }
  codegen::QueryParameters parameters{plan, executor_context->GetParams()};

  auto compiled_query = compiler.Compile(plan,
      parameters.GetQueryParametersMap(), consumer, &stats);
  // Run
<<<<<<< HEAD
  compiled_query->Execute(*txn, std::unique_ptr<executor::ExecutorContext>(
                                    new executor::ExecutorContext{txn})
                                    .get(),
=======
  compiled_query->Execute(*executor_context.get(), parameters,
>>>>>>> ffeb0819
                          consumer_state);
  txn_manager.CommitTransaction(txn);
  return stats;
}

codegen::QueryCompiler::CompileStats PelotonCodeGenTest::CompileAndExecuteCache(
    std::shared_ptr<planner::AbstractPlan> plan,
    codegen::QueryResultConsumer &consumer, char *consumer_state, bool &cached,
    std::vector<type::Value> *params) {
  // Start a transaction
  auto &txn_manager = concurrency::TransactionManagerFactory::GetInstance();
  auto *txn = txn_manager.BeginTransaction();

  // Compile
  codegen::QueryCompiler::CompileStats stats;
  codegen::QueryCompiler compiler;

  std::unique_ptr<executor::ExecutorContext> executor_context;
  if (params != nullptr) {
    executor_context.reset(new executor::ExecutorContext{txn, *params});
  } else {
    executor_context.reset(new executor::ExecutorContext{txn});
  }
  codegen::QueryParameters parameters{*plan.get(),
                                      executor_context->GetParams()};

  codegen::Query *query = codegen::QueryCache::Instance().Find(plan);
  if (query == nullptr) {
    auto compiled_query = compiler.Compile(*plan,
                                           parameters.GetQueryParametersMap(),
                                           consumer, &stats);
    compiled_query->Execute(*executor_context.get(), parameters,
                            consumer_state);
    codegen::QueryCache::Instance().Add(plan, std::move(compiled_query));
    cached = false;
  } else {
    query->Execute(*executor_context.get(), parameters, consumer_state);
    cached = true;
  }
  txn_manager.CommitTransaction(txn);

  return stats;
}

std::unique_ptr<expression::AbstractExpression>
PelotonCodeGenTest::ConstIntExpr(int64_t val) {
  auto *expr = new expression::ConstantValueExpression(
      type::ValueFactory::GetIntegerValue(val));
  return std::unique_ptr<expression::AbstractExpression>{expr};
}

std::unique_ptr<expression::AbstractExpression>
PelotonCodeGenTest::ConstDecimalExpr(double val) {
  auto *expr = new expression::ConstantValueExpression(
      type::ValueFactory::GetDecimalValue(val));
  return std::unique_ptr<expression::AbstractExpression>{expr};
}

std::unique_ptr<expression::AbstractExpression> PelotonCodeGenTest::ColRefExpr(
    type::TypeId type, uint32_t col_id) {
  auto *expr = new expression::TupleValueExpression(type, 0, col_id);
  return std::unique_ptr<expression::AbstractExpression>{expr};
}

std::unique_ptr<expression::AbstractExpression> PelotonCodeGenTest::CmpExpr(
    ExpressionType cmp_type,
    std::unique_ptr<expression::AbstractExpression> &&left,
    std::unique_ptr<expression::AbstractExpression> &&right) {
  auto *expr = new expression::ComparisonExpression(cmp_type, left.release(),
                                                    right.release());
  return std::unique_ptr<expression::AbstractExpression>{expr};
}

std::unique_ptr<expression::AbstractExpression> PelotonCodeGenTest::CmpLtExpr(
    std::unique_ptr<expression::AbstractExpression> &&left,
    std::unique_ptr<expression::AbstractExpression> &&right) {
  return CmpExpr(ExpressionType::COMPARE_LESSTHAN, std::move(left),
                 std::move(right));
}

std::unique_ptr<expression::AbstractExpression> PelotonCodeGenTest::CmpGtExpr(
    std::unique_ptr<expression::AbstractExpression> &&left,
    std::unique_ptr<expression::AbstractExpression> &&right) {
  return CmpExpr(ExpressionType::COMPARE_GREATERTHAN, std::move(left),
                 std::move(right));
}

std::unique_ptr<expression::AbstractExpression> PelotonCodeGenTest::CmpGteExpr(
    std::unique_ptr<expression::AbstractExpression> &&left,
    std::unique_ptr<expression::AbstractExpression> &&right) {
  return CmpExpr(ExpressionType::COMPARE_GREATERTHANOREQUALTO, std::move(left),
                 std::move(right));
}

std::unique_ptr<expression::AbstractExpression> PelotonCodeGenTest::CmpEqExpr(
    std::unique_ptr<expression::AbstractExpression> &&left,
    std::unique_ptr<expression::AbstractExpression> &&right) {
  return CmpExpr(ExpressionType::COMPARE_EQUAL, std::move(left),
                 std::move(right));
}

//===----------------------------------------------------------------------===//
// PRINTER
//===----------------------------------------------------------------------===//

void Printer::ConsumeResult(codegen::ConsumerContext &ctx,
                            codegen::RowBatch::Row &row) const {
  codegen::CodeGen &codegen = ctx.GetCodeGen();

  // Iterate over the attributes, constructing the printf format along the way
  std::string format = "[";
  std::vector<llvm::Value *> cols;
  bool first = true;
  for (const auto *ai : ais_) {
    // Handle row format
    if (!first) {
      format.append(", ");
    }
    first = false;
    codegen::Value val = row.DeriveValue(codegen, ai);
    PL_ASSERT(val.GetType().type_id != peloton::type::TypeId::INVALID);
    switch (val.GetType().type_id) {
      case type::TypeId::BOOLEAN:
      case type::TypeId::TINYINT:
      case type::TypeId::SMALLINT:
      case type::TypeId::DATE:
      case type::TypeId::INTEGER: {
        format.append("%d");
        break;
      }
      case type::TypeId::TIMESTAMP:
      case type::TypeId::BIGINT: {
        format.append("%ld");
        break;
      }
      case type::TypeId::DECIMAL: {
        format.append("%lf");
        break;
      }
      case type::TypeId::VARCHAR: {
        cols.push_back(val.GetLength());
        format.append("'%.*s'");
        break;
      }
      default:
        throw std::runtime_error("Can't print that shit, bruh");
    }
    cols.push_back(val.GetValue());
  }
  format.append("]\n");

  // Make the printf call
  codegen.CallPrintf(format, cols);
}

//===----------------------------------------------------------------------===//
// COUNTING CONSUMER
//===----------------------------------------------------------------------===//

void CountingConsumer::Prepare(codegen::CompilationContext &ctx) {
  auto &codegen = ctx.GetCodeGen();
  auto &runtime_state = ctx.GetRuntimeState();
  counter_state_id_ =
      runtime_state.RegisterState("consumerState", codegen.Int64Type());
}

void CountingConsumer::InitializeState(codegen::CompilationContext &context) {
  auto &codegen = context.GetCodeGen();
  auto *state_ptr = GetCounter(codegen, context.GetRuntimeState());
  codegen->CreateStore(codegen.Const64(0), state_ptr);
}

// Increment the counter
void CountingConsumer::ConsumeResult(codegen::ConsumerContext &context,
                                     codegen::RowBatch::Row &) const {
  auto &codegen = context.GetCodeGen();

  auto *counter_ptr = GetCounter(context);
  auto *new_count =
      codegen->CreateAdd(codegen->CreateLoad(counter_ptr), codegen.Const64(1));
  codegen->CreateStore(new_count, counter_ptr);
}

}  // namespace test
}  // namespace peloton<|MERGE_RESOLUTION|>--- conflicted
+++ resolved
@@ -176,13 +176,7 @@
   auto compiled_query = compiler.Compile(plan,
       parameters.GetQueryParametersMap(), consumer, &stats);
   // Run
-<<<<<<< HEAD
-  compiled_query->Execute(*txn, std::unique_ptr<executor::ExecutorContext>(
-                                    new executor::ExecutorContext{txn})
-                                    .get(),
-=======
   compiled_query->Execute(*executor_context.get(), parameters,
->>>>>>> ffeb0819
                           consumer_state);
   txn_manager.CommitTransaction(txn);
   return stats;
